package systemtests;

import static org.junit.Assert.assertFalse;
import static org.junit.Assert.assertTrue;
import static seedu.address.logic.commands.CommandTestUtil.ADDRESS_DESC_AMY;
import static seedu.address.logic.commands.CommandTestUtil.ADDRESS_DESC_BOB;
import static seedu.address.logic.commands.CommandTestUtil.EMAIL_DESC_AMY;
import static seedu.address.logic.commands.CommandTestUtil.EMAIL_DESC_BOB;
import static seedu.address.logic.commands.CommandTestUtil.INDUSTRY_DESC_AMY;
import static seedu.address.logic.commands.CommandTestUtil.INDUSTRY_DESC_BOB;
import static seedu.address.logic.commands.CommandTestUtil.INVALID_ADDRESS_DESC;
import static seedu.address.logic.commands.CommandTestUtil.INVALID_EMAIL_DESC;
import static seedu.address.logic.commands.CommandTestUtil.INVALID_INDUSTRY_DESC;
import static seedu.address.logic.commands.CommandTestUtil.INVALID_LOCATION_DESC;
import static seedu.address.logic.commands.CommandTestUtil.INVALID_NAME_DESC;
import static seedu.address.logic.commands.CommandTestUtil.INVALID_ROLE_DESC;
import static seedu.address.logic.commands.CommandTestUtil.INVALID_SALARY_DESC;
import static seedu.address.logic.commands.CommandTestUtil.INVALID_TAG_DESC;
import static seedu.address.logic.commands.CommandTestUtil.LOCATION_DESC_AMY;
import static seedu.address.logic.commands.CommandTestUtil.LOCATION_DESC_BOB;
import static seedu.address.logic.commands.CommandTestUtil.NAME_DESC_AMY;
import static seedu.address.logic.commands.CommandTestUtil.NAME_DESC_BOB;
import static seedu.address.logic.commands.CommandTestUtil.ROLE_DESC_AMY;
import static seedu.address.logic.commands.CommandTestUtil.ROLE_DESC_BOB;
import static seedu.address.logic.commands.CommandTestUtil.SALARY_DESC_AMY;
import static seedu.address.logic.commands.CommandTestUtil.SALARY_DESC_BOB;
import static seedu.address.logic.commands.CommandTestUtil.TAG_DESC_FRIEND;
import static seedu.address.logic.commands.CommandTestUtil.TAG_DESC_HUSBAND;
import static seedu.address.logic.commands.CommandTestUtil.VALID_ADDRESS_BOB;
import static seedu.address.logic.commands.CommandTestUtil.VALID_EMAIL_BOB;
import static seedu.address.logic.commands.CommandTestUtil.VALID_INDUSTRY_BOB;
import static seedu.address.logic.commands.CommandTestUtil.VALID_LOCATION_BOB;
import static seedu.address.logic.commands.CommandTestUtil.VALID_NAME_BOB;
import static seedu.address.logic.commands.CommandTestUtil.VALID_ROLE_BOB;
import static seedu.address.logic.commands.CommandTestUtil.VALID_SALARY_BOB;
import static seedu.address.logic.commands.CommandTestUtil.VALID_TAG_FRIEND;
import static seedu.address.logic.commands.CommandTestUtil.VALID_TAG_HUSBAND;
import static seedu.address.logic.parser.CliSyntax.PREFIX_TAG;
import static seedu.address.model.Model.PREDICATE_SHOW_ALL_INTERNSHIPS;
import static seedu.address.testutil.TypicalIndexes.INDEX_FIRST_INTERNSHIP;
import static seedu.address.testutil.TypicalInternships.AMY;
import static seedu.address.testutil.TypicalInternships.BOB;
import static seedu.address.testutil.TypicalInternships.KEYWORD_MATCHING_MEIER;

import org.junit.Test;

import seedu.address.commons.core.Messages;
import seedu.address.commons.core.index.Index;
import seedu.address.logic.commands.EditCommand;
import seedu.address.logic.commands.RedoCommand;
import seedu.address.logic.commands.UndoCommand;
import seedu.address.model.Model;
import seedu.address.model.internship.Address;
import seedu.address.model.internship.Email;
import seedu.address.model.internship.Industry;
import seedu.address.model.internship.Internship;
import seedu.address.model.internship.Location;
import seedu.address.model.internship.Name;
import seedu.address.model.internship.Role;
import seedu.address.model.internship.Salary;
import seedu.address.model.internship.exceptions.DuplicateInternshipException;
import seedu.address.model.internship.exceptions.InternshipNotFoundException;
import seedu.address.model.tag.Tag;
import seedu.address.testutil.InternshipBuilder;
import seedu.address.testutil.InternshipUtil;

public class EditCommandSystemTest extends AddressBookSystemTest {

    @Test
    public void edit() throws Exception {
        Model model = getModel();

        /* ----------------- Performing edit operation while an unfiltered list is being shown ---------------------- */

        /* Case: edit all fields, command with leading spaces, trailing spaces and multiple spaces between each field
         * -> edited
         */
        Index index = INDEX_FIRST_INTERNSHIP;
        String command = " " + EditCommand.COMMAND_WORD + "  " + index.getOneBased() + "  " + NAME_DESC_BOB + "  "
                + SALARY_DESC_BOB + " " + EMAIL_DESC_BOB + "  " + ADDRESS_DESC_BOB + " " + INDUSTRY_DESC_BOB + "  "
                + LOCATION_DESC_BOB + "  " + ROLE_DESC_BOB + "   " + TAG_DESC_HUSBAND + " ";
        Internship editedInternship = new InternshipBuilder().withName(VALID_NAME_BOB).withSalary(VALID_SALARY_BOB)
                .withEmail(VALID_EMAIL_BOB).withAddress(VALID_ADDRESS_BOB).withIndustry(VALID_INDUSTRY_BOB)
                .withLocation(VALID_LOCATION_BOB).withRole(VALID_ROLE_BOB).withTags(VALID_TAG_HUSBAND).build();
        assertCommandSuccess(command, index, editedInternship);

        /* Case: undo editing the last internship in the list -> last internship restored */
        command = UndoCommand.COMMAND_WORD;
        String expectedResultMessage = UndoCommand.MESSAGE_SUCCESS;
        assertCommandSuccess(command, model, expectedResultMessage);

        /* Case: redo editing the last internship in the list -> last internship edited again */
        command = RedoCommand.COMMAND_WORD;
        expectedResultMessage = RedoCommand.MESSAGE_SUCCESS;
        model.updateInternship(
                getModel().getFilteredInternshipList().get(INDEX_FIRST_INTERNSHIP.getZeroBased()), editedInternship);
        assertCommandSuccess(command, model, expectedResultMessage);

        /* Case: edit a internship with new values same as existing values -> edited */

        command = EditCommand.COMMAND_WORD + " " + index.getOneBased() + NAME_DESC_BOB + SALARY_DESC_BOB
                + EMAIL_DESC_BOB + ADDRESS_DESC_BOB + INDUSTRY_DESC_BOB + LOCATION_DESC_BOB + ROLE_DESC_BOB
                + TAG_DESC_FRIEND + TAG_DESC_HUSBAND;
        assertCommandSuccess(command, index, BOB);

        /* Case: edit some fields -> edited */
        index = INDEX_FIRST_INTERNSHIP;
        command = EditCommand.COMMAND_WORD + " " + index.getOneBased() + TAG_DESC_FRIEND;
        Internship internshipToEdit = getModel().getFilteredInternshipList().get(index.getZeroBased());
        editedInternship = new InternshipBuilder(internshipToEdit).withTags(VALID_TAG_FRIEND).build();
        assertCommandSuccess(command, index, editedInternship);

        /* Case: clear tags -> cleared */
        index = INDEX_FIRST_INTERNSHIP;
        command = EditCommand.COMMAND_WORD + " " + index.getOneBased() + " " + PREFIX_TAG.getPrefix();
        editedInternship = new InternshipBuilder(internshipToEdit).withTags().build();
        assertCommandSuccess(command, index, editedInternship);

        /* ------------------ Performing edit operation while a filtered list is being shown ------------------------ */

        /* Case: filtered internship list, edit index within bounds of address book and internship list -> edited */
<<<<<<< HEAD
        //showInternshipsWithName(KEYWORD_MATCHING_MEIER);
        //index = INDEX_FIRST_INTERNSHIP;
        //assertTrue(index.getZeroBased() < getModel().getFilteredInternshipList().size());
        //command = EditCommand.COMMAND_WORD + " " + index.getOneBased() + " " + NAME_DESC_BOB;
        //internshipToEdit = getModel().getFilteredInternshipList().get(index.getZeroBased());
        //editedInternship = new InternshipBuilder(internshipToEdit).withName(VALID_NAME_BOB).build();
        //assertCommandSuccess(command, index, editedInternship);
=======
        /*
        showInternshipsWithName(KEYWORD_MATCHING_MEIER);
        index = INDEX_FIRST_INTERNSHIP;
        assertTrue(index.getZeroBased() < getModel().getFilteredInternshipList().size());
        command = EditCommand.COMMAND_WORD + " " + index.getOneBased() + " " + NAME_DESC_BOB;
        internshipToEdit = getModel().getFilteredInternshipList().get(index.getZeroBased());
        editedInternship = new InternshipBuilder(internshipToEdit).withName(VALID_NAME_BOB).build();
        assertCommandSuccess(command, index, editedInternship);
        */
>>>>>>> 56e7cc12

        /* Case: filtered internship list, edit index within bounds of address book but out of bounds of internship list
         * -> rejected
         */
        showInternshipsWithName(KEYWORD_MATCHING_MEIER);
        int invalidIndex = getModel().getAddressBook().getInternshipList().size();
        assertCommandFailure(EditCommand.COMMAND_WORD + " " + invalidIndex + NAME_DESC_BOB,
                Messages.MESSAGE_INVALID_INTERNSHIP_DISPLAYED_INDEX);

        /* ------------------- Performing edit operation while a internship card is selected ------------------------ */

        /* Case: selects first card in the internship list, edit a internship -> edited, card selection remains
         * unchanged but browser url changes
         */

        showAllInternships();
        index = INDEX_FIRST_INTERNSHIP;
        selectInternship(index);

        command = EditCommand.COMMAND_WORD + " " + index.getOneBased() + NAME_DESC_AMY + SALARY_DESC_AMY
                + EMAIL_DESC_AMY + ADDRESS_DESC_AMY + INDUSTRY_DESC_AMY + LOCATION_DESC_AMY + ROLE_DESC_AMY
                + TAG_DESC_FRIEND;
        // this can be misleading: card selection actually remains unchanged but the
        // browser's url is updated to reflect the new internship's name
        assertCommandSuccess(command, index, AMY, index);

        /* --------------------------------- Performing invalid edit operation -------------------------------------- */

        /* Case: invalid index (0) -> rejected */
        assertCommandFailure(EditCommand.COMMAND_WORD + " 0" + NAME_DESC_BOB,
                String.format(Messages.MESSAGE_INVALID_COMMAND_FORMAT, EditCommand.MESSAGE_USAGE));

        /* Case: invalid index (-1) -> rejected */
        assertCommandFailure(EditCommand.COMMAND_WORD + " -1" + NAME_DESC_BOB,
                String.format(Messages.MESSAGE_INVALID_COMMAND_FORMAT, EditCommand.MESSAGE_USAGE));

        /* Case: invalid index (size + 1) -> rejected */
        invalidIndex = getModel().getFilteredInternshipList().size() + 1;
        assertCommandFailure(EditCommand.COMMAND_WORD + " " + invalidIndex + NAME_DESC_BOB,
                Messages.MESSAGE_INVALID_INTERNSHIP_DISPLAYED_INDEX);

        /* Case: missing index -> rejected */
        assertCommandFailure(EditCommand.COMMAND_WORD + NAME_DESC_BOB,
                String.format(Messages.MESSAGE_INVALID_COMMAND_FORMAT, EditCommand.MESSAGE_USAGE));

        /* Case: missing all fields -> rejected */
        assertCommandFailure(EditCommand.COMMAND_WORD + " " + INDEX_FIRST_INTERNSHIP.getOneBased(),
                EditCommand.MESSAGE_NOT_EDITED);

        /* Case: invalid name -> rejected */
        assertCommandFailure(EditCommand.COMMAND_WORD + " " + INDEX_FIRST_INTERNSHIP.getOneBased()
                        + INVALID_NAME_DESC, Name.MESSAGE_NAME_CONSTRAINTS);

        /* Case: invalid phone -> rejected */
        assertCommandFailure(EditCommand.COMMAND_WORD + " " + INDEX_FIRST_INTERNSHIP.getOneBased()
                        + INVALID_SALARY_DESC, Salary.MESSAGE_SALARY_CONSTRAINTS);

        /* Case: invalid email -> rejected */
        assertCommandFailure(EditCommand.COMMAND_WORD + " " + INDEX_FIRST_INTERNSHIP.getOneBased()
                        + INVALID_EMAIL_DESC, Email.MESSAGE_EMAIL_CONSTRAINTS);

        /* Case: invalid address -> rejected */
        assertCommandFailure(EditCommand.COMMAND_WORD + " " + INDEX_FIRST_INTERNSHIP.getOneBased()
                        + INVALID_ADDRESS_DESC, Address.MESSAGE_ADDRESS_CONSTRAINTS);

        /* Case: invalid industry -> rejected */
        assertCommandFailure(EditCommand.COMMAND_WORD + " " + INDEX_FIRST_INTERNSHIP.getOneBased()
                + INVALID_INDUSTRY_DESC, Industry.MESSAGE_INDUSTRY_CONSTRAINTS);

        /* Case: invalid location -> rejected */
        assertCommandFailure(EditCommand.COMMAND_WORD + " " + INDEX_FIRST_INTERNSHIP.getOneBased()
                + INVALID_LOCATION_DESC, Location.MESSAGE_LOCATION_CONSTRAINTS);

        /* Case: invalid role -> rejected */
        assertCommandFailure(EditCommand.COMMAND_WORD + " " + INDEX_FIRST_INTERNSHIP.getOneBased()
                + INVALID_ROLE_DESC, Role.MESSAGE_ROLE_CONSTRAINTS);

        /* Case: invalid tag -> rejected */
        assertCommandFailure(EditCommand.COMMAND_WORD + " " + INDEX_FIRST_INTERNSHIP.getOneBased()
                        + INVALID_TAG_DESC, Tag.MESSAGE_TAG_CONSTRAINTS);

        /* Case: edit a internship with new values same as another internship's values -> rejected */
        executeCommand(InternshipUtil.getAddCommand(BOB));
        assertTrue(getModel().getAddressBook().getInternshipList().contains(BOB));
        index = INDEX_FIRST_INTERNSHIP;
        assertFalse(getModel().getFilteredInternshipList().get(index.getZeroBased()).equals(BOB));
        command = EditCommand.COMMAND_WORD + " " + index.getOneBased() + NAME_DESC_BOB + SALARY_DESC_BOB
                + EMAIL_DESC_BOB + ADDRESS_DESC_BOB + INDUSTRY_DESC_BOB + LOCATION_DESC_BOB + ROLE_DESC_BOB
                + TAG_DESC_FRIEND + TAG_DESC_HUSBAND;
        assertCommandFailure(command, EditCommand.MESSAGE_DUPLICATE_INTERNSHIP);

        /* Case: edit a internship with new values same as another internship's values but with different tags ->
         * rejected
         */
        command = EditCommand.COMMAND_WORD + " " + index.getOneBased() + NAME_DESC_BOB + SALARY_DESC_BOB
                + EMAIL_DESC_BOB + ADDRESS_DESC_BOB + INDUSTRY_DESC_BOB + LOCATION_DESC_BOB + ROLE_DESC_BOB
                + TAG_DESC_HUSBAND;
        assertCommandFailure(command, EditCommand.MESSAGE_DUPLICATE_INTERNSHIP);
    }

    /**
     * Performs the same verification as {@code assertCommandSuccess(String, Index, Internship, Index)} except that
     * the browser url and selected card remain unchanged.
     * @param toEdit the index of the current model's filtered list
     * @see EditCommandSystemTest#assertCommandSuccess(String, Index, Internship, Index)
     */
    private void assertCommandSuccess(String command, Index toEdit, Internship editedInternship) {
        assertCommandSuccess(command, toEdit, editedInternship, null);
    }

    /**
     * Performs the same verification as {@code assertCommandSuccess(String, Model, String, Index)} and in addition,<br>
     * 1. Asserts that result display box displays the success message of executing {@code EditCommand}.<br>
     * 2. Asserts that the model related components are updated to reflect the internship at index {@code toEdit} being
     * updated to values specified {@code editedInternship}.<br>
     * @param toEdit the index of the current model's filtered list.
     * @see EditCommandSystemTest#assertCommandSuccess(String, Model, String, Index)
     */
    private void assertCommandSuccess(String command, Index toEdit, Internship editedInternship,
            Index expectedSelectedCardIndex) {
        Model expectedModel = getModel();
        try {
            expectedModel.updateInternship(
                    expectedModel.getFilteredInternshipList().get(toEdit.getZeroBased()), editedInternship);
            expectedModel.updateFilteredInternshipList(PREDICATE_SHOW_ALL_INTERNSHIPS);
        } catch (DuplicateInternshipException | InternshipNotFoundException e) {
            throw new IllegalArgumentException(
                    "editedInternship is a duplicate in expectedModel, or it isn't found in the model.");
        }

        assertCommandSuccess(command, expectedModel,
                String.format(EditCommand.MESSAGE_EDIT_INTERNSHIP_SUCCESS, editedInternship),
                expectedSelectedCardIndex);
    }

    /**
     * Performs the same verification as {@code assertCommandSuccess(String, Model, String, Index)} except that the
     * browser url and selected card remain unchanged.
     * @see EditCommandSystemTest#assertCommandSuccess(String, Model, String, Index)
     */
    private void assertCommandSuccess(String command, Model expectedModel, String expectedResultMessage) {
        assertCommandSuccess(command, expectedModel, expectedResultMessage, null);
    }

    /**
     * Executes {@code command} and in addition,<br>
     * 1. Asserts that the command box displays an empty string.<br>
     * 2. Asserts that the result display box displays {@code expectedResultMessage}.<br>
     * 3. Asserts that the model related components equal to {@code expectedModel}.<br>
     * 4. Asserts that the browser url and selected card update accordingly depending on the card at
     * {@code expectedSelectedCardIndex}.<br>
     * 5. Asserts that the status bar's sync status changes.<br>
     * 6. Asserts that the command box has the default style class.<br>
     * Verifications 1 to 3 are performed by
     * {@code AddressBookSystemTest#assertApplicationDisplaysExpected(String, String, Model)}.<br>
     * @see AddressBookSystemTest#assertApplicationDisplaysExpected(String, String, Model)
     * @see AddressBookSystemTest#assertSelectedCardChanged(Index)
     */
    private void assertCommandSuccess(String command, Model expectedModel, String expectedResultMessage,
            Index expectedSelectedCardIndex) {
        executeCommand(command);
        expectedModel.updateFilteredInternshipList(PREDICATE_SHOW_ALL_INTERNSHIPS);
        assertApplicationDisplaysExpected("", expectedResultMessage, expectedModel);
        assertCommandBoxShowsDefaultStyle();
        if (expectedSelectedCardIndex != null) {
            assertSelectedCardChanged(expectedSelectedCardIndex);
        } else {
            assertSelectedCardUnchanged();
        }
        assertStatusBarUnchangedExceptSyncStatus();
    }

    /**
     * Executes {@code command} and in addition,<br>
     * 1. Asserts that the command box displays {@code command}.<br>
     * 2. Asserts that result display box displays {@code expectedResultMessage}.<br>
     * 3. Asserts that the model related components equal to the current model.<br>
     * 4. Asserts that the browser url, selected card and status bar remain unchanged.<br>
     * 5. Asserts that the command box has the error style.<br>
     * Verifications 1 to 3 are performed by
     * {@code AddressBookSystemTest#assertApplicationDisplaysExpected(String, String, Model)}.<br>
     * @see AddressBookSystemTest#assertApplicationDisplaysExpected(String, String, Model)
     */
    private void assertCommandFailure(String command, String expectedResultMessage) {
        Model expectedModel = getModel();

        executeCommand(command);
        assertApplicationDisplaysExpected(command, expectedResultMessage, expectedModel);
        assertSelectedCardUnchanged();
        assertCommandBoxShowsErrorStyle();
        assertStatusBarUnchanged();
    }
}<|MERGE_RESOLUTION|>--- conflicted
+++ resolved
@@ -119,15 +119,7 @@
         /* ------------------ Performing edit operation while a filtered list is being shown ------------------------ */
 
         /* Case: filtered internship list, edit index within bounds of address book and internship list -> edited */
-<<<<<<< HEAD
-        //showInternshipsWithName(KEYWORD_MATCHING_MEIER);
-        //index = INDEX_FIRST_INTERNSHIP;
-        //assertTrue(index.getZeroBased() < getModel().getFilteredInternshipList().size());
-        //command = EditCommand.COMMAND_WORD + " " + index.getOneBased() + " " + NAME_DESC_BOB;
-        //internshipToEdit = getModel().getFilteredInternshipList().get(index.getZeroBased());
-        //editedInternship = new InternshipBuilder(internshipToEdit).withName(VALID_NAME_BOB).build();
-        //assertCommandSuccess(command, index, editedInternship);
-=======
+
         /*
         showInternshipsWithName(KEYWORD_MATCHING_MEIER);
         index = INDEX_FIRST_INTERNSHIP;
@@ -137,7 +129,6 @@
         editedInternship = new InternshipBuilder(internshipToEdit).withName(VALID_NAME_BOB).build();
         assertCommandSuccess(command, index, editedInternship);
         */
->>>>>>> 56e7cc12
 
         /* Case: filtered internship list, edit index within bounds of address book but out of bounds of internship list
          * -> rejected
