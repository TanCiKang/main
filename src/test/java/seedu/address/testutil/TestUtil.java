package seedu.address.testutil;

import java.io.File;
import java.io.IOException;

import seedu.address.commons.core.index.Index;
import seedu.address.commons.util.FileUtil;
import seedu.address.model.Model;
import seedu.address.model.internship.Internship;

/**
 * A utility class for test cases.
 */
public class TestUtil {

    /**
     * Folder used for temp files created during testing. Ignored by Git.
     */
    private static final String SANDBOX_FOLDER = FileUtil.getPath("./src/test/data/sandbox/");

    /**
     * Appends {@code fileName} to the sandbox folder path and returns the resulting string.
     * Creates the sandbox folder if it doesn't exist.
     */
    public static String getFilePathInSandboxFolder(String fileName) {
        try {
            FileUtil.createDirs(new File(SANDBOX_FOLDER));
        } catch (IOException e) {
            throw new RuntimeException(e);
        }
        return SANDBOX_FOLDER + fileName;
    }

    /**
     * Returns the middle index of the internship in the {@code model}'s internship list.
     */
    public static Index getMidIndex(Model model) {
        return Index.fromOneBased(model.getAddressBook().getInternshipList().size() / 2);
    }

    /**
     * Returns the last index of the internship in the {@code model}'s internship list.
     */
    public static Index getLastIndex(Model model) {
        return Index.fromOneBased(model.getAddressBook().getInternshipList().size());
    }

    /**
<<<<<<< HEAD
     * Returns the second last index of the person in the {@code model}'s person list.
     */
    public static Index getSecondLastIndex(Model model) {
        return Index.fromOneBased(model.getAddressBook().getPersonList().size() - 1);
    }

    /**
     * Returns the person in the {@code model}'s person list at {@code index}.
=======
     * Returns the internship in the {@code model}'s internship list at {@code index}.
>>>>>>> 4e45fc1d
     */
    public static Internship getInternship(Model model, Index index) {
        return model.getAddressBook().getInternshipList().get(index.getZeroBased());
    }
}<|MERGE_RESOLUTION|>--- conflicted
+++ resolved
@@ -46,18 +46,14 @@
     }
 
     /**
-<<<<<<< HEAD
      * Returns the second last index of the person in the {@code model}'s person list.
      */
     public static Index getSecondLastIndex(Model model) {
-        return Index.fromOneBased(model.getAddressBook().getPersonList().size() - 1);
+        return Index.fromOneBased(model.getAddressBook().getInternshipList().size() - 1);
     }
 
     /**
-     * Returns the person in the {@code model}'s person list at {@code index}.
-=======
      * Returns the internship in the {@code model}'s internship list at {@code index}.
->>>>>>> 4e45fc1d
      */
     public static Internship getInternship(Model model, Index index) {
         return model.getAddressBook().getInternshipList().get(index.getZeroBased());
