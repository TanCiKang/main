package seedu.address.testutil;

import java.io.File;
import java.io.IOException;

import seedu.address.commons.core.index.Index;
import seedu.address.commons.util.FileUtil;
import seedu.address.model.Model;
import seedu.address.model.internship.Internship;

/**
 * A utility class for test cases.
 */
public class TestUtil {

    /**
     * Folder used for temp files created during testing. Ignored by Git.
     */
    private static final String SANDBOX_FOLDER = FileUtil.getPath("./src/test/data/sandbox/");

    /**
     * Appends {@code fileName} to the sandbox folder path and returns the resulting string.
     * Creates the sandbox folder if it doesn't exist.
     */
    public static String getFilePathInSandboxFolder(String fileName) {
        try {
            FileUtil.createDirs(new File(SANDBOX_FOLDER));
        } catch (IOException e) {
            throw new RuntimeException(e);
        }
        return SANDBOX_FOLDER + fileName;
    }

    /**
     * Returns the middle index of the internship in the {@code model}'s internship list.
     */
    public static Index getMidIndex(Model model) {
        return Index.fromOneBased(model.getAddressBook().getInternshipList().size() / 2);
    }

    /**
     * Returns the last index of the internship in the {@code model}'s internship list.
     */
    public static Index getLastIndex(Model model) {
        return Index.fromOneBased(model.getAddressBook().getInternshipList().size());
    }

    /**
<<<<<<< HEAD
     * Returns the second last index of the person in the {@code model}'s person list.
     */
    public static Index getSecondLastIndex(Model model) {
        return Index.fromOneBased(model.getAddressBook().getPersonList().size() - 1);
    }

    /**
     * Returns the person in the {@code model}'s person list at {@code index}.
=======
     * Returns the second last index of the internship in the {@code model}'s internship list.
>>>>>>> 175c9572
     */
    public static Index getSecondLastIndex(Model model) {
        return Index.fromOneBased(model.getAddressBook().getInternshipList().size() - 1);
    }

    /**
     * Returns the internship in the {@code model}'s internship list at {@code index}.
     */
    public static Internship getInternship(Model model, Index index) {
        return model.getAddressBook().getInternshipList().get(index.getZeroBased());
    }
}<|MERGE_RESOLUTION|>--- conflicted
+++ resolved
@@ -46,18 +46,7 @@
     }
 
     /**
-<<<<<<< HEAD
-     * Returns the second last index of the person in the {@code model}'s person list.
-     */
-    public static Index getSecondLastIndex(Model model) {
-        return Index.fromOneBased(model.getAddressBook().getPersonList().size() - 1);
-    }
-
-    /**
-     * Returns the person in the {@code model}'s person list at {@code index}.
-=======
      * Returns the second last index of the internship in the {@code model}'s internship list.
->>>>>>> 175c9572
      */
     public static Index getSecondLastIndex(Model model) {
         return Index.fromOneBased(model.getAddressBook().getInternshipList().size() - 1);
