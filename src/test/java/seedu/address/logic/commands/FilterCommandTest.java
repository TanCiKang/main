package seedu.address.logic.commands;

import static org.junit.Assert.assertEquals;
import static org.junit.Assert.assertFalse;
import static org.junit.Assert.assertTrue;
import static seedu.address.testutil.TypicalInternships.CARL;
import static seedu.address.testutil.TypicalInternships.CARL2;
import static seedu.address.testutil.TypicalInternships.DANIEL;
import static seedu.address.testutil.TypicalInternships.GEORGE;
import static seedu.address.testutil.TypicalInternships.getTypicalAddressBook;

import java.util.Arrays;
import java.util.Collections;
import java.util.List;

import org.junit.Test;

import seedu.address.logic.CommandHistory;
import seedu.address.logic.UndoRedoStack;
import seedu.address.model.AddressBook;
import seedu.address.model.Model;
import seedu.address.model.ModelManager;
import seedu.address.model.UserPrefs;
import seedu.address.model.internship.Internship;
import seedu.address.model.internship.InternshipContainsAllKeywordsPredicate;

/**
 * Contains integration tests (interaction with the Model) for {@code FilterCommand}.
 */
public class FilterCommandTest {

<<<<<<< HEAD
    public static final String MESSAGE_FILTER_RESPONSE = "How would you to sort your results by? You may sort by "
            + "name industry role etc \n\nE.g sortby industry role industry";

=======
>>>>>>> 3c598c4d
    private Model model = new ModelManager(getTypicalAddressBook(), new UserPrefs());

    @Test
    public void equals() {
        InternshipContainsAllKeywordsPredicate firstPredicate =
                new InternshipContainsAllKeywordsPredicate(Collections.singletonList("first"));
        InternshipContainsAllKeywordsPredicate secondPredicate =
                new InternshipContainsAllKeywordsPredicate(Collections.singletonList("second"));

        FilterCommand filterFirstCommand = new FilterCommand(firstPredicate);
        FilterCommand filterSecondCommand = new FilterCommand(secondPredicate);

        // same object -> returns true
        assertTrue(filterFirstCommand.equals(filterFirstCommand));

        // same values -> return true
        FilterCommand filterFirstCommandCopy = new FilterCommand(firstPredicate);
        assertTrue(filterFirstCommand.equals(filterFirstCommandCopy));

        // different types -> returns false
        assertFalse(filterFirstCommand.equals(1));

        // null -> returns false
        assertFalse(filterFirstCommand.equals(null));

        // different person -> returns false
        assertFalse(filterFirstCommand.equals(filterSecondCommand));
    }

    @Test
    public void execute_multipleKeywords_zeroInternshipsFound() {
        String expectedMessage = String.format(FilterCommand.MESSAGE_FILTER_RESPONSE_NO_INTERNSHIP);
        FilterCommand command = prepareCommand("TryFindingThis");
        assertCommandSuccess(command, expectedMessage, Collections.emptyList());
    }

    @Test
    public void execute_singleKeyword_multipleInternshipsFound() {
        String expectedMessage = String.format(FilterCommand.MESSAGE_FILTER_RESPONSE);
        FilterCommand command = prepareCommand("Carl");
        assertCommandSuccess(command, expectedMessage, Arrays.asList(CARL, CARL2));
    }

    @Test
    public void execute_multipleKeywords_singleInternshipsFound() {
        String expectedMessage = String.format(FilterCommand.MESSAGE_FILTER_RESPONSE);
        FilterCommand command = prepareCommand("Carl Kurz");
        assertCommandSuccess(command, expectedMessage, Arrays.asList(CARL));
    }

    @Test
    public void execute_singleKeywordNonNameAttribute_multipleInternshipsFound() {
        String expectedMessage = String.format(FilterCommand.MESSAGE_FILTER_RESPONSE);
        FilterCommand command = prepareCommand("Street");
        assertCommandSuccess(command, expectedMessage, Arrays.asList(CARL, DANIEL, GEORGE, CARL2));
    }


    /**
     * Parses {@code userInput} into a {@code FilterCommand}.
     */
    private FilterCommand prepareCommand(String userInput) {
        FilterCommand command =
                new FilterCommand(new InternshipContainsAllKeywordsPredicate(Arrays.asList(userInput.split("\\s+"))));
        command.setData(model, new CommandHistory(), new UndoRedoStack());
        return command;
    }

    /**
     * Asserts that {@code command} is successfully executed, and<br>
     *     - the command feedback is equal to {@code expectedMessage}<br>
     *     - the {@code FilteredList<Person>} is equal to {@code expectedList}<br>
     *     - the {@code AddressBook} in model remains the same after executing the {@code command}
     */
    private void assertCommandSuccess(FilterCommand command, String expectedMessage, List<Internship> expectedList) {
        AddressBook expectedAddressBook = new AddressBook(model.getAddressBook());
        CommandResult commandResult = command.executeUndoableCommand();

        assertEquals(expectedMessage, commandResult.feedbackToUser);
        assertEquals(expectedList, model.getFilteredInternshipList());
        assertEquals(expectedAddressBook, model.getAddressBook());
    }
}<|MERGE_RESOLUTION|>--- conflicted
+++ resolved
@@ -29,12 +29,6 @@
  */
 public class FilterCommandTest {
 
-<<<<<<< HEAD
-    public static final String MESSAGE_FILTER_RESPONSE = "How would you to sort your results by? You may sort by "
-            + "name industry role etc \n\nE.g sortby industry role industry";
-
-=======
->>>>>>> 3c598c4d
     private Model model = new ModelManager(getTypicalAddressBook(), new UserPrefs());
 
     @Test
