package seedu.address.logic.commands;

import static org.junit.Assert.assertEquals;
import static org.junit.Assert.assertFalse;
import static org.junit.Assert.assertTrue;
import static seedu.address.testutil.TypicalInternships.CARL;
import static seedu.address.testutil.TypicalInternships.ELLE;
import static seedu.address.testutil.TypicalInternships.FIONA;
import static seedu.address.testutil.TypicalInternships.getTypicalAddressBook;

import java.util.Arrays;
import java.util.Collections;
import java.util.List;

import org.junit.Test;

import seedu.address.logic.CommandHistory;
import seedu.address.logic.UndoRedoStack;
import seedu.address.model.AddressBook;
import seedu.address.model.Model;
import seedu.address.model.ModelManager;
import seedu.address.model.UserPrefs;
import seedu.address.model.internship.Internship;
import seedu.address.model.internship.InternshipContainsKeywordsPredicate;

/**
 * Contains integration tests (interaction with the Model) for {@code FindCommand}.
 */
public class FindCommandTest {

<<<<<<< HEAD
    public static final String MESSAGE_SEARCH_RESPONSE = "Awesome, would you like to narrow down your search even "
            + "more? You may filter by location and specific address \n\nE.g  filter singapore hongkong tanjong pagar";
=======
>>>>>>> 3c598c4d
    private Model model = new ModelManager(getTypicalAddressBook(), new UserPrefs());

    @Test
    public void equals() {
        InternshipContainsKeywordsPredicate firstPredicate =
                new InternshipContainsKeywordsPredicate(Collections.singletonList("first"));
        InternshipContainsKeywordsPredicate secondPredicate =
                new InternshipContainsKeywordsPredicate(Collections.singletonList("second"));

        FindCommand findFirstCommand = new FindCommand(firstPredicate);
        FindCommand findSecondCommand = new FindCommand(secondPredicate);

        // same object -> returns true
        assertTrue(findFirstCommand.equals(findFirstCommand));

        // same values -> returns true
        FindCommand findFirstCommandCopy = new FindCommand(firstPredicate);
        assertTrue(findFirstCommand.equals(findFirstCommandCopy));

        // different types -> returns false
        assertFalse(findFirstCommand.equals(1));

        // null -> returns false
        assertFalse(findFirstCommand.equals(null));

        // different internship -> returns false
        assertFalse(findFirstCommand.equals(findSecondCommand));
    }

    @Test
    public void execute_zeroKeywords_noInternshipFound() {
        String expectedMessage = String.format(FindCommand.MESSAGE_SEARCH_RESPONSE_NO_INTERNSHIPS, 0);
        FindCommand command = prepareCommand(" ");
        assertCommandSuccess(command, expectedMessage, Collections.emptyList());
    }

    @Test
    public void execute_multipleKeywords_multipleInternshipsFound() {
        String expectedMessage = String.format(FindCommand.MESSAGE_SEARCH_RESPONSE, 3);
        FindCommand command = prepareCommand("Kurz Elle Kunz");
        assertCommandSuccess(command, expectedMessage, Arrays.asList(CARL, ELLE, FIONA));
    }

    /**
     * Parses {@code userInput} into a {@code FindCommand}.
     */
    private FindCommand prepareCommand(String userInput) {
        FindCommand command =
                new FindCommand(new InternshipContainsKeywordsPredicate(Arrays.asList(userInput.split("\\s+"))));
        command.setData(model, new CommandHistory(), new UndoRedoStack());
        return command;
    }

    /**
     * Asserts that {@code command} is successfully executed, and<br>
     *     - the command feedback is equal to {@code expectedMessage}<br>
     *     - the {@code FilteredList<Internship>} is equal to {@code expectedList}<br>
     *     - the {@code AddressBook} in model remains the same after executing the {@code command}
     */
    private void assertCommandSuccess(FindCommand command, String expectedMessage, List<Internship> expectedList) {
        AddressBook expectedAddressBook = new AddressBook(model.getAddressBook());
        CommandResult commandResult = command.execute();

        assertEquals(expectedMessage, commandResult.feedbackToUser);
        assertEquals(expectedList, model.getFilteredInternshipList());
        assertEquals(expectedAddressBook, model.getAddressBook());
    }
}<|MERGE_RESOLUTION|>--- conflicted
+++ resolved
@@ -28,11 +28,6 @@
  */
 public class FindCommandTest {
 
-<<<<<<< HEAD
-    public static final String MESSAGE_SEARCH_RESPONSE = "Awesome, would you like to narrow down your search even "
-            + "more? You may filter by location and specific address \n\nE.g  filter singapore hongkong tanjong pagar";
-=======
->>>>>>> 3c598c4d
     private Model model = new ModelManager(getTypicalAddressBook(), new UserPrefs());
 
     @Test
