--- conflicted
+++ resolved
@@ -28,11 +28,9 @@
  */
 public class FindCommandTest {
 
-<<<<<<< HEAD
-=======
     public static final String MESSAGE_SEARCH_RESPONSE = "Awesome, would you like to narrow down your search even "
             + "more? You may filter by region and specific address \nE.g: filter singapore hongkong tanjong pagar";
->>>>>>> 2d169f0f
+    
     private Model model = new ModelManager(getTypicalAddressBook(), new UserPrefs());
 
     @Test
