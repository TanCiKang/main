package seedu.address.logic.parser;

import static seedu.address.commons.core.Messages.MESSAGE_INVALID_COMMAND_FORMAT;
import static seedu.address.logic.commands.CommandTestUtil.ADDRESS_DESC_AMY;
import static seedu.address.logic.commands.CommandTestUtil.ADDRESS_DESC_BOB;
import static seedu.address.logic.commands.CommandTestUtil.EMAIL_DESC_AMY;
import static seedu.address.logic.commands.CommandTestUtil.EMAIL_DESC_BOB;
import static seedu.address.logic.commands.CommandTestUtil.INVALID_ADDRESS_DESC;
import static seedu.address.logic.commands.CommandTestUtil.INVALID_EMAIL_DESC;
import static seedu.address.logic.commands.CommandTestUtil.INVALID_NAME_DESC;
import static seedu.address.logic.commands.CommandTestUtil.INVALID_SALARY_DESC;
import static seedu.address.logic.commands.CommandTestUtil.INVALID_TAG_DESC;
import static seedu.address.logic.commands.CommandTestUtil.NAME_DESC_AMY;
import static seedu.address.logic.commands.CommandTestUtil.SALARY_DESC_AMY;
import static seedu.address.logic.commands.CommandTestUtil.SALARY_DESC_BOB;
import static seedu.address.logic.commands.CommandTestUtil.TAG_DESC_FRIEND;
import static seedu.address.logic.commands.CommandTestUtil.TAG_DESC_HUSBAND;
import static seedu.address.logic.commands.CommandTestUtil.VALID_ADDRESS_AMY;
import static seedu.address.logic.commands.CommandTestUtil.VALID_ADDRESS_BOB;
import static seedu.address.logic.commands.CommandTestUtil.VALID_EMAIL_AMY;
import static seedu.address.logic.commands.CommandTestUtil.VALID_EMAIL_BOB;
import static seedu.address.logic.commands.CommandTestUtil.VALID_NAME_AMY;
import static seedu.address.logic.commands.CommandTestUtil.VALID_SALARY_AMY;
import static seedu.address.logic.commands.CommandTestUtil.VALID_SALARY_BOB;
import static seedu.address.logic.commands.CommandTestUtil.VALID_TAG_FRIEND;
import static seedu.address.logic.commands.CommandTestUtil.VALID_TAG_HUSBAND;
import static seedu.address.logic.parser.CliSyntax.PREFIX_TAG;
import static seedu.address.logic.parser.CommandParserTestUtil.assertParseFailure;
import static seedu.address.logic.parser.CommandParserTestUtil.assertParseSuccess;
import static seedu.address.testutil.TypicalIndexes.INDEX_FIRST_INTERNSHIP;
import static seedu.address.testutil.TypicalIndexes.INDEX_SECOND_INTERNSHIP;
import static seedu.address.testutil.TypicalIndexes.INDEX_THIRD_INTERNSHIP;

import org.junit.Test;

import seedu.address.commons.core.index.Index;
import seedu.address.logic.commands.EditCommand;
<<<<<<< HEAD
import seedu.address.logic.commands.EditCommand.EditInternshipDescriptor;
import seedu.address.model.internship.Address;
import seedu.address.model.internship.Email;
import seedu.address.model.internship.Name;
import seedu.address.model.internship.Salary;
=======
import seedu.address.logic.commands.EditCommand.EditPersonDescriptor;
import seedu.address.model.person.Address;
import seedu.address.model.person.Email;
import seedu.address.model.person.Name;
import seedu.address.model.person.Salary;
>>>>>>> fdd0cc63
import seedu.address.model.tag.Tag;
import seedu.address.testutil.EditInternshipDescriptorBuilder;

public class EditCommandParserTest {

    private static final String TAG_EMPTY = " " + PREFIX_TAG;

    private static final String MESSAGE_INVALID_FORMAT =
            String.format(MESSAGE_INVALID_COMMAND_FORMAT, EditCommand.MESSAGE_USAGE);

    private EditCommandParser parser = new EditCommandParser();

    @Test
    public void parse_missingParts_failure() {
        // no index specified
        assertParseFailure(parser, VALID_NAME_AMY, MESSAGE_INVALID_FORMAT);

        // no field specified
        assertParseFailure(parser, "1", EditCommand.MESSAGE_NOT_EDITED);

        // no index and no field specified
        assertParseFailure(parser, "", MESSAGE_INVALID_FORMAT);
    }

    @Test
    public void parse_invalidPreamble_failure() {
        // negative index
        assertParseFailure(parser, "-5" + NAME_DESC_AMY, MESSAGE_INVALID_FORMAT);

        // zero index
        assertParseFailure(parser, "0" + NAME_DESC_AMY, MESSAGE_INVALID_FORMAT);

        // invalid arguments being parsed as preamble
        assertParseFailure(parser, "1 some random string", MESSAGE_INVALID_FORMAT);

        // invalid prefix being parsed as preamble
        assertParseFailure(parser, "1 i/ string", MESSAGE_INVALID_FORMAT);
    }

    @Test
    public void parse_invalidValue_failure() {
        assertParseFailure(parser, "1" + INVALID_NAME_DESC, Name.MESSAGE_NAME_CONSTRAINTS); // invalid name
<<<<<<< HEAD
        assertParseFailure(parser, "1" + INVALID_SALARY_DESC, Salary.MESSAGE_SALARY_CONSTRAINTS); // invalid phone
=======
        assertParseFailure(parser, "1" + INVALID_SALARY_DESC, Salary.MESSAGE_SALARY_CONSTRAINTS); // invalid salary
>>>>>>> fdd0cc63
        assertParseFailure(parser, "1" + INVALID_EMAIL_DESC, Email.MESSAGE_EMAIL_CONSTRAINTS); // invalid email
        assertParseFailure(parser, "1" + INVALID_ADDRESS_DESC, Address.MESSAGE_ADDRESS_CONSTRAINTS); // invalid address
        assertParseFailure(parser, "1" + INVALID_TAG_DESC, Tag.MESSAGE_TAG_CONSTRAINTS); // invalid tag

<<<<<<< HEAD
        // invalid phone followed by valid email
=======
        // invalid salary followed by valid email
>>>>>>> fdd0cc63
        assertParseFailure(parser, "1" + INVALID_SALARY_DESC + EMAIL_DESC_AMY, Salary.MESSAGE_SALARY_CONSTRAINTS);

        // valid salary followed by invalid salary. The test case for invalid salary followed by valid salary
        // is tested at {@code parse_invalidValueFollowedByValidValue_success()}
        assertParseFailure(parser, "1" + SALARY_DESC_BOB + INVALID_SALARY_DESC, Salary.MESSAGE_SALARY_CONSTRAINTS);

        // while parsing {@code PREFIX_TAG} alone will reset the tags of the {@code Internship} being edited,
        // parsing it together with a valid tag results in error
        assertParseFailure(parser, "1" + TAG_DESC_FRIEND + TAG_DESC_HUSBAND + TAG_EMPTY, Tag.MESSAGE_TAG_CONSTRAINTS);
        assertParseFailure(parser, "1" + TAG_DESC_FRIEND + TAG_EMPTY + TAG_DESC_HUSBAND, Tag.MESSAGE_TAG_CONSTRAINTS);
        assertParseFailure(parser, "1" + TAG_EMPTY + TAG_DESC_FRIEND + TAG_DESC_HUSBAND, Tag.MESSAGE_TAG_CONSTRAINTS);

        // multiple invalid values, but only the first invalid value is captured
        assertParseFailure(parser, "1" + INVALID_NAME_DESC + INVALID_EMAIL_DESC + VALID_ADDRESS_AMY + VALID_SALARY_AMY,
                Name.MESSAGE_NAME_CONSTRAINTS);
    }

    @Test
    public void parse_allFieldsSpecified_success() {
<<<<<<< HEAD
        Index targetIndex = INDEX_SECOND_INTERNSHIP;
        String userInput = targetIndex.getOneBased() + SALARY_DESC_BOB + TAG_DESC_HUSBAND
                + EMAIL_DESC_AMY + ADDRESS_DESC_AMY + NAME_DESC_AMY + TAG_DESC_FRIEND;

        EditCommand.EditInternshipDescriptor descriptor = new EditInternshipDescriptorBuilder().withName(VALID_NAME_AMY)
=======
        Index targetIndex = INDEX_SECOND_PERSON;
        String userInput = targetIndex.getOneBased() + SALARY_DESC_BOB + TAG_DESC_HUSBAND
                + EMAIL_DESC_AMY + ADDRESS_DESC_AMY + NAME_DESC_AMY + TAG_DESC_FRIEND;

        EditPersonDescriptor descriptor = new EditPersonDescriptorBuilder().withName(VALID_NAME_AMY)
>>>>>>> fdd0cc63
                .withSalary(VALID_SALARY_BOB).withEmail(VALID_EMAIL_AMY).withAddress(VALID_ADDRESS_AMY)
                .withTags(VALID_TAG_HUSBAND, VALID_TAG_FRIEND).build();
        EditCommand expectedCommand = new EditCommand(targetIndex, descriptor);

        assertParseSuccess(parser, userInput, expectedCommand);
    }

    @Test
    public void parse_someFieldsSpecified_success() {
<<<<<<< HEAD
        Index targetIndex = INDEX_FIRST_INTERNSHIP;
        String userInput = targetIndex.getOneBased() + SALARY_DESC_BOB + EMAIL_DESC_AMY;

        EditInternshipDescriptor descriptor = new EditInternshipDescriptorBuilder().withSalary(VALID_SALARY_BOB)
=======
        Index targetIndex = INDEX_FIRST_PERSON;
        String userInput = targetIndex.getOneBased() + SALARY_DESC_BOB + EMAIL_DESC_AMY;

        EditPersonDescriptor descriptor = new EditPersonDescriptorBuilder().withSalary(VALID_SALARY_BOB)
>>>>>>> fdd0cc63
                .withEmail(VALID_EMAIL_AMY).build();
        EditCommand expectedCommand = new EditCommand(targetIndex, descriptor);

        assertParseSuccess(parser, userInput, expectedCommand);
    }

    @Test
    public void parse_oneFieldSpecified_success() {
        // name
        Index targetIndex = INDEX_THIRD_INTERNSHIP;
        String userInput = targetIndex.getOneBased() + NAME_DESC_AMY;
        EditCommand.EditInternshipDescriptor descriptor =
                new EditInternshipDescriptorBuilder().withName(VALID_NAME_AMY).build();
        EditCommand expectedCommand = new EditCommand(targetIndex, descriptor);
        assertParseSuccess(parser, userInput, expectedCommand);

<<<<<<< HEAD
        // phone
        userInput = targetIndex.getOneBased() + SALARY_DESC_AMY;
        descriptor = new EditInternshipDescriptorBuilder().withSalary(VALID_SALARY_AMY).build();
=======
        // salary
        userInput = targetIndex.getOneBased() + SALARY_DESC_AMY;
        descriptor = new EditPersonDescriptorBuilder().withSalary(VALID_SALARY_AMY).build();
>>>>>>> fdd0cc63
        expectedCommand = new EditCommand(targetIndex, descriptor);
        assertParseSuccess(parser, userInput, expectedCommand);

        // email
        userInput = targetIndex.getOneBased() + EMAIL_DESC_AMY;
        descriptor = new EditInternshipDescriptorBuilder().withEmail(VALID_EMAIL_AMY).build();
        expectedCommand = new EditCommand(targetIndex, descriptor);
        assertParseSuccess(parser, userInput, expectedCommand);

        // address
        userInput = targetIndex.getOneBased() + ADDRESS_DESC_AMY;
        descriptor = new EditInternshipDescriptorBuilder().withAddress(VALID_ADDRESS_AMY).build();
        expectedCommand = new EditCommand(targetIndex, descriptor);
        assertParseSuccess(parser, userInput, expectedCommand);

        // tags
        userInput = targetIndex.getOneBased() + TAG_DESC_FRIEND;
        descriptor = new EditInternshipDescriptorBuilder().withTags(VALID_TAG_FRIEND).build();
        expectedCommand = new EditCommand(targetIndex, descriptor);
        assertParseSuccess(parser, userInput, expectedCommand);
    }

    @Test
    public void parse_multipleRepeatedFields_acceptsLast() {
<<<<<<< HEAD
        Index targetIndex = INDEX_FIRST_INTERNSHIP;
=======
        Index targetIndex = INDEX_FIRST_PERSON;
>>>>>>> fdd0cc63
        String userInput = targetIndex.getOneBased()  + SALARY_DESC_AMY + ADDRESS_DESC_AMY + EMAIL_DESC_AMY
                + TAG_DESC_FRIEND + SALARY_DESC_AMY + ADDRESS_DESC_AMY + EMAIL_DESC_AMY + TAG_DESC_FRIEND
                + SALARY_DESC_BOB + ADDRESS_DESC_BOB + EMAIL_DESC_BOB + TAG_DESC_HUSBAND;

<<<<<<< HEAD
        EditCommand.EditInternshipDescriptor descriptor =
                new EditInternshipDescriptorBuilder().withSalary(VALID_SALARY_BOB)
=======
        EditPersonDescriptor descriptor = new EditPersonDescriptorBuilder().withSalary(VALID_SALARY_BOB)
>>>>>>> fdd0cc63
                .withEmail(VALID_EMAIL_BOB).withAddress(VALID_ADDRESS_BOB).withTags(VALID_TAG_FRIEND, VALID_TAG_HUSBAND)
                .build();
        EditCommand expectedCommand = new EditCommand(targetIndex, descriptor);

        assertParseSuccess(parser, userInput, expectedCommand);
    }

    @Test
    public void parse_invalidValueFollowedByValidValue_success() {
        // no other valid values specified
<<<<<<< HEAD
        Index targetIndex = INDEX_FIRST_INTERNSHIP;
        String userInput = targetIndex.getOneBased() + INVALID_SALARY_DESC + SALARY_DESC_BOB;
        EditCommand.EditInternshipDescriptor descriptor =
                new EditInternshipDescriptorBuilder().withSalary(VALID_SALARY_BOB).build();
=======
        Index targetIndex = INDEX_FIRST_PERSON;
        String userInput = targetIndex.getOneBased() + INVALID_SALARY_DESC + SALARY_DESC_BOB;
        EditPersonDescriptor descriptor = new EditPersonDescriptorBuilder().withSalary(VALID_SALARY_BOB).build();
>>>>>>> fdd0cc63
        EditCommand expectedCommand = new EditCommand(targetIndex, descriptor);
        assertParseSuccess(parser, userInput, expectedCommand);

        // other valid values specified
        userInput = targetIndex.getOneBased() + EMAIL_DESC_BOB + INVALID_SALARY_DESC + ADDRESS_DESC_BOB
                + SALARY_DESC_BOB;
<<<<<<< HEAD
        descriptor = new EditInternshipDescriptorBuilder().withSalary(VALID_SALARY_BOB).withEmail(VALID_EMAIL_BOB)
=======
        descriptor = new EditPersonDescriptorBuilder().withSalary(VALID_SALARY_BOB).withEmail(VALID_EMAIL_BOB)
>>>>>>> fdd0cc63
                .withAddress(VALID_ADDRESS_BOB).build();
        expectedCommand = new EditCommand(targetIndex, descriptor);
        assertParseSuccess(parser, userInput, expectedCommand);
    }

    @Test
    public void parse_resetTags_success() {
        Index targetIndex = INDEX_THIRD_INTERNSHIP;
        String userInput = targetIndex.getOneBased() + TAG_EMPTY;

        EditCommand.EditInternshipDescriptor descriptor = new EditInternshipDescriptorBuilder().withTags().build();
        EditCommand expectedCommand = new EditCommand(targetIndex, descriptor);

        assertParseSuccess(parser, userInput, expectedCommand);
    }
}<|MERGE_RESOLUTION|>--- conflicted
+++ resolved
@@ -35,19 +35,11 @@
 
 import seedu.address.commons.core.index.Index;
 import seedu.address.logic.commands.EditCommand;
-<<<<<<< HEAD
 import seedu.address.logic.commands.EditCommand.EditInternshipDescriptor;
 import seedu.address.model.internship.Address;
 import seedu.address.model.internship.Email;
 import seedu.address.model.internship.Name;
 import seedu.address.model.internship.Salary;
-=======
-import seedu.address.logic.commands.EditCommand.EditPersonDescriptor;
-import seedu.address.model.person.Address;
-import seedu.address.model.person.Email;
-import seedu.address.model.person.Name;
-import seedu.address.model.person.Salary;
->>>>>>> fdd0cc63
 import seedu.address.model.tag.Tag;
 import seedu.address.testutil.EditInternshipDescriptorBuilder;
 
@@ -90,20 +82,12 @@
     @Test
     public void parse_invalidValue_failure() {
         assertParseFailure(parser, "1" + INVALID_NAME_DESC, Name.MESSAGE_NAME_CONSTRAINTS); // invalid name
-<<<<<<< HEAD
-        assertParseFailure(parser, "1" + INVALID_SALARY_DESC, Salary.MESSAGE_SALARY_CONSTRAINTS); // invalid phone
-=======
         assertParseFailure(parser, "1" + INVALID_SALARY_DESC, Salary.MESSAGE_SALARY_CONSTRAINTS); // invalid salary
->>>>>>> fdd0cc63
         assertParseFailure(parser, "1" + INVALID_EMAIL_DESC, Email.MESSAGE_EMAIL_CONSTRAINTS); // invalid email
         assertParseFailure(parser, "1" + INVALID_ADDRESS_DESC, Address.MESSAGE_ADDRESS_CONSTRAINTS); // invalid address
         assertParseFailure(parser, "1" + INVALID_TAG_DESC, Tag.MESSAGE_TAG_CONSTRAINTS); // invalid tag
 
-<<<<<<< HEAD
-        // invalid phone followed by valid email
-=======
         // invalid salary followed by valid email
->>>>>>> fdd0cc63
         assertParseFailure(parser, "1" + INVALID_SALARY_DESC + EMAIL_DESC_AMY, Salary.MESSAGE_SALARY_CONSTRAINTS);
 
         // valid salary followed by invalid salary. The test case for invalid salary followed by valid salary
@@ -123,19 +107,11 @@
 
     @Test
     public void parse_allFieldsSpecified_success() {
-<<<<<<< HEAD
         Index targetIndex = INDEX_SECOND_INTERNSHIP;
         String userInput = targetIndex.getOneBased() + SALARY_DESC_BOB + TAG_DESC_HUSBAND
                 + EMAIL_DESC_AMY + ADDRESS_DESC_AMY + NAME_DESC_AMY + TAG_DESC_FRIEND;
 
         EditCommand.EditInternshipDescriptor descriptor = new EditInternshipDescriptorBuilder().withName(VALID_NAME_AMY)
-=======
-        Index targetIndex = INDEX_SECOND_PERSON;
-        String userInput = targetIndex.getOneBased() + SALARY_DESC_BOB + TAG_DESC_HUSBAND
-                + EMAIL_DESC_AMY + ADDRESS_DESC_AMY + NAME_DESC_AMY + TAG_DESC_FRIEND;
-
-        EditPersonDescriptor descriptor = new EditPersonDescriptorBuilder().withName(VALID_NAME_AMY)
->>>>>>> fdd0cc63
                 .withSalary(VALID_SALARY_BOB).withEmail(VALID_EMAIL_AMY).withAddress(VALID_ADDRESS_AMY)
                 .withTags(VALID_TAG_HUSBAND, VALID_TAG_FRIEND).build();
         EditCommand expectedCommand = new EditCommand(targetIndex, descriptor);
@@ -145,17 +121,10 @@
 
     @Test
     public void parse_someFieldsSpecified_success() {
-<<<<<<< HEAD
         Index targetIndex = INDEX_FIRST_INTERNSHIP;
         String userInput = targetIndex.getOneBased() + SALARY_DESC_BOB + EMAIL_DESC_AMY;
 
         EditInternshipDescriptor descriptor = new EditInternshipDescriptorBuilder().withSalary(VALID_SALARY_BOB)
-=======
-        Index targetIndex = INDEX_FIRST_PERSON;
-        String userInput = targetIndex.getOneBased() + SALARY_DESC_BOB + EMAIL_DESC_AMY;
-
-        EditPersonDescriptor descriptor = new EditPersonDescriptorBuilder().withSalary(VALID_SALARY_BOB)
->>>>>>> fdd0cc63
                 .withEmail(VALID_EMAIL_AMY).build();
         EditCommand expectedCommand = new EditCommand(targetIndex, descriptor);
 
@@ -172,15 +141,9 @@
         EditCommand expectedCommand = new EditCommand(targetIndex, descriptor);
         assertParseSuccess(parser, userInput, expectedCommand);
 
-<<<<<<< HEAD
-        // phone
+        // salary
         userInput = targetIndex.getOneBased() + SALARY_DESC_AMY;
         descriptor = new EditInternshipDescriptorBuilder().withSalary(VALID_SALARY_AMY).build();
-=======
-        // salary
-        userInput = targetIndex.getOneBased() + SALARY_DESC_AMY;
-        descriptor = new EditPersonDescriptorBuilder().withSalary(VALID_SALARY_AMY).build();
->>>>>>> fdd0cc63
         expectedCommand = new EditCommand(targetIndex, descriptor);
         assertParseSuccess(parser, userInput, expectedCommand);
 
@@ -205,21 +168,13 @@
 
     @Test
     public void parse_multipleRepeatedFields_acceptsLast() {
-<<<<<<< HEAD
         Index targetIndex = INDEX_FIRST_INTERNSHIP;
-=======
-        Index targetIndex = INDEX_FIRST_PERSON;
->>>>>>> fdd0cc63
         String userInput = targetIndex.getOneBased()  + SALARY_DESC_AMY + ADDRESS_DESC_AMY + EMAIL_DESC_AMY
                 + TAG_DESC_FRIEND + SALARY_DESC_AMY + ADDRESS_DESC_AMY + EMAIL_DESC_AMY + TAG_DESC_FRIEND
                 + SALARY_DESC_BOB + ADDRESS_DESC_BOB + EMAIL_DESC_BOB + TAG_DESC_HUSBAND;
 
-<<<<<<< HEAD
         EditCommand.EditInternshipDescriptor descriptor =
                 new EditInternshipDescriptorBuilder().withSalary(VALID_SALARY_BOB)
-=======
-        EditPersonDescriptor descriptor = new EditPersonDescriptorBuilder().withSalary(VALID_SALARY_BOB)
->>>>>>> fdd0cc63
                 .withEmail(VALID_EMAIL_BOB).withAddress(VALID_ADDRESS_BOB).withTags(VALID_TAG_FRIEND, VALID_TAG_HUSBAND)
                 .build();
         EditCommand expectedCommand = new EditCommand(targetIndex, descriptor);
@@ -230,27 +185,17 @@
     @Test
     public void parse_invalidValueFollowedByValidValue_success() {
         // no other valid values specified
-<<<<<<< HEAD
         Index targetIndex = INDEX_FIRST_INTERNSHIP;
         String userInput = targetIndex.getOneBased() + INVALID_SALARY_DESC + SALARY_DESC_BOB;
         EditCommand.EditInternshipDescriptor descriptor =
                 new EditInternshipDescriptorBuilder().withSalary(VALID_SALARY_BOB).build();
-=======
-        Index targetIndex = INDEX_FIRST_PERSON;
-        String userInput = targetIndex.getOneBased() + INVALID_SALARY_DESC + SALARY_DESC_BOB;
-        EditPersonDescriptor descriptor = new EditPersonDescriptorBuilder().withSalary(VALID_SALARY_BOB).build();
->>>>>>> fdd0cc63
         EditCommand expectedCommand = new EditCommand(targetIndex, descriptor);
         assertParseSuccess(parser, userInput, expectedCommand);
 
         // other valid values specified
         userInput = targetIndex.getOneBased() + EMAIL_DESC_BOB + INVALID_SALARY_DESC + ADDRESS_DESC_BOB
                 + SALARY_DESC_BOB;
-<<<<<<< HEAD
         descriptor = new EditInternshipDescriptorBuilder().withSalary(VALID_SALARY_BOB).withEmail(VALID_EMAIL_BOB)
-=======
-        descriptor = new EditPersonDescriptorBuilder().withSalary(VALID_SALARY_BOB).withEmail(VALID_EMAIL_BOB)
->>>>>>> fdd0cc63
                 .withAddress(VALID_ADDRESS_BOB).build();
         expectedCommand = new EditCommand(targetIndex, descriptor);
         assertParseSuccess(parser, userInput, expectedCommand);
