--- conflicted
+++ resolved
@@ -145,13 +145,8 @@
     @Test
     public void parseCommand_save() throws Exception {
         SaveCommand command = (SaveCommand) parser.parseCommand(
-<<<<<<< HEAD
-                SaveCommand.COMMAND_WORD + " " + INDEX_FIRST_PERSON.getOneBased());
-        assertEquals(new SaveCommand(INDEX_FIRST_PERSON), command);
-=======
                 SaveCommand.COMMAND_WORD + " " + INDEX_FIRST_INTERNSHIP.getOneBased());
         assertEquals(new SaveCommand(INDEX_FIRST_INTERNSHIP), command);
->>>>>>> 175c9572
     }
 
 }