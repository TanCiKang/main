--- conflicted
+++ resolved
@@ -153,7 +153,6 @@
     }
 
     @Test
-<<<<<<< HEAD
     public void parseCommand_start() throws Exception {
         assertTrue(parser.parseCommand(StartCommand.COMMAND_WORD) instanceof StartCommand);
         assertTrue(parser.parseCommand(StartCommand.COMMAND_WORD + " 3") instanceof StartCommand);
@@ -163,12 +162,12 @@
     public void parseCommand_new() throws Exception {
         assertTrue(parser.parseCommand(NewChatCommand.COMMAND_WORD) instanceof NewChatCommand);
         assertTrue(parser.parseCommand(NewChatCommand.COMMAND_WORD + " 3") instanceof NewChatCommand);
-=======
+
     public void parseCommand_unsave() throws Exception {
         UnsaveCommand command = (UnsaveCommand) parser.parseCommand(
                 UnsaveCommand.COMMAND_WORD + " " + INDEX_FIRST_PERSON.getOneBased());
         assertEquals(new UnsaveCommand(INDEX_FIRST_PERSON), command);
->>>>>>> 741aac24
+
     }
 
 }