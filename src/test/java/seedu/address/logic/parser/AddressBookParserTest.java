package seedu.address.logic.parser;

import static org.junit.Assert.assertEquals;
import static org.junit.Assert.assertTrue;
import static org.junit.Assert.fail;
import static seedu.address.commons.core.Messages.MESSAGE_INVALID_COMMAND_FORMAT;
import static seedu.address.commons.core.Messages.MESSAGE_UNKNOWN_COMMAND;
import static seedu.address.testutil.TypicalIndexes.INDEX_FIRST_INTERNSHIP;

import java.util.Arrays;
import java.util.List;
import java.util.stream.Collectors;

import org.junit.Rule;
import org.junit.Test;
import org.junit.rules.ExpectedException;

import seedu.address.logic.commands.AddCommand;
import seedu.address.logic.commands.ClearCommand;
import seedu.address.logic.commands.DeleteCommand;
import seedu.address.logic.commands.EditCommand;
import seedu.address.logic.commands.ExitCommand;
import seedu.address.logic.commands.FindCommand;
import seedu.address.logic.commands.HelpCommand;
import seedu.address.logic.commands.HistoryCommand;
import seedu.address.logic.commands.ListCommand;
import seedu.address.logic.commands.NewChatCommand;
import seedu.address.logic.commands.RedoCommand;
import seedu.address.logic.commands.SaveCommand;
import seedu.address.logic.commands.SelectCommand;
import seedu.address.logic.commands.StartCommand;
import seedu.address.logic.commands.UndoCommand;
import seedu.address.logic.commands.UnsaveCommand;
import seedu.address.logic.parser.exceptions.ParseException;
import seedu.address.model.internship.Internship;
import seedu.address.model.internship.InternshipContainsKeywordsPredicate;
import seedu.address.testutil.EditInternshipDescriptorBuilder;
import seedu.address.testutil.InternshipBuilder;
import seedu.address.testutil.InternshipUtil;

public class AddressBookParserTest {
    @Rule
    public ExpectedException thrown = ExpectedException.none();

    private final AddressBookParser parser = new AddressBookParser();

    @Test
    public void parseCommand_add() throws Exception {
        Internship internship = new InternshipBuilder().build();
        AddCommand command = (AddCommand) parser.parseCommand(InternshipUtil.getAddCommand(internship));
        assertEquals(new AddCommand(internship), command);
    }

    @Test
    public void parseCommand_clear() throws Exception {
        assertTrue(parser.parseCommand(ClearCommand.COMMAND_WORD) instanceof ClearCommand);
        assertTrue(parser.parseCommand(ClearCommand.COMMAND_WORD + " 3") instanceof ClearCommand);
    }

    @Test
    public void parseCommand_delete() throws Exception {
        DeleteCommand command = (DeleteCommand) parser.parseCommand(
                DeleteCommand.COMMAND_WORD + " " + INDEX_FIRST_INTERNSHIP.getOneBased());
        assertEquals(new DeleteCommand(INDEX_FIRST_INTERNSHIP), command);
    }

    @Test
    public void parseCommand_edit() throws Exception {
        Internship internship = new InternshipBuilder().build();
        EditCommand.EditInternshipDescriptor descriptor = new EditInternshipDescriptorBuilder(internship).build();
        EditCommand command = (EditCommand) parser.parseCommand(EditCommand.COMMAND_WORD + " "
                + INDEX_FIRST_INTERNSHIP.getOneBased() + " " + InternshipUtil.getInternshipDetails(internship));
        assertEquals(new EditCommand(INDEX_FIRST_INTERNSHIP, descriptor), command);
    }

    @Test
    public void parseCommand_exit() throws Exception {
        assertTrue(parser.parseCommand(ExitCommand.COMMAND_WORD) instanceof ExitCommand);
        assertTrue(parser.parseCommand(ExitCommand.COMMAND_WORD + " 3") instanceof ExitCommand);
    }

    @Test
    public void parseCommand_find() throws Exception {
        List<String> keywords = Arrays.asList("foo", "bar", "baz");
        FindCommand command = (FindCommand) parser.parseCommand(
                FindCommand.COMMAND_WORD + " " + keywords.stream().collect(Collectors.joining(" ")));
        assertEquals(new FindCommand(new InternshipContainsKeywordsPredicate(keywords)), command);
    }

    @Test
    public void parseCommand_help() throws Exception {
        assertTrue(parser.parseCommand(HelpCommand.COMMAND_WORD) instanceof HelpCommand);
        assertTrue(parser.parseCommand(HelpCommand.COMMAND_WORD + " 3") instanceof HelpCommand);
    }

    @Test
    public void parseCommand_history() throws Exception {
        assertTrue(parser.parseCommand(HistoryCommand.COMMAND_WORD) instanceof HistoryCommand);
        assertTrue(parser.parseCommand(HistoryCommand.COMMAND_WORD + " 3") instanceof HistoryCommand);

        try {
            parser.parseCommand("histories");
            fail("The expected ParseException was not thrown.");
        } catch (ParseException pe) {
            assertEquals(MESSAGE_UNKNOWN_COMMAND, pe.getMessage());
        }
    }

    @Test
    public void parseCommand_list() throws Exception {
        assertTrue(parser.parseCommand(ListCommand.COMMAND_WORD) instanceof ListCommand);
        assertTrue(parser.parseCommand(ListCommand.COMMAND_WORD + " 3") instanceof ListCommand);
    }

    @Test
    public void parseCommand_select() throws Exception {
        SelectCommand command = (SelectCommand) parser.parseCommand(
                SelectCommand.COMMAND_WORD + " " + INDEX_FIRST_INTERNSHIP.getOneBased());
        assertEquals(new SelectCommand(INDEX_FIRST_INTERNSHIP), command);
    }

    @Test
    public void parseCommand_redoCommandWord_returnsRedoCommand() throws Exception {
        assertTrue(parser.parseCommand(RedoCommand.COMMAND_WORD) instanceof RedoCommand);
        assertTrue(parser.parseCommand("redo 1") instanceof RedoCommand);
    }

    @Test
    public void parseCommand_undoCommandWord_returnsUndoCommand() throws Exception {
        assertTrue(parser.parseCommand(UndoCommand.COMMAND_WORD) instanceof UndoCommand);
        assertTrue(parser.parseCommand("undo 3") instanceof UndoCommand);
    }

    @Test
    public void parseCommand_unrecognisedInput_throwsParseException() throws Exception {
        thrown.expect(ParseException.class);
        thrown.expectMessage(String.format(MESSAGE_INVALID_COMMAND_FORMAT, HelpCommand.MESSAGE_USAGE));
        parser.parseCommand("");
    }

    @Test
    public void parseCommand_unknownCommand_throwsParseException() throws Exception {
        thrown.expect(ParseException.class);
        thrown.expectMessage(MESSAGE_UNKNOWN_COMMAND);
        parser.parseCommand("unknownCommand");
    }

    @Test
    public void parseCommand_save() throws Exception {
        SaveCommand command = (SaveCommand) parser.parseCommand(
                SaveCommand.COMMAND_WORD + " " + INDEX_FIRST_INTERNSHIP.getOneBased());
        assertEquals(new SaveCommand(INDEX_FIRST_INTERNSHIP), command);
    }

    @Test
    public void parseCommand_start() throws Exception {
        assertTrue(parser.parseCommand(StartCommand.COMMAND_WORD) instanceof StartCommand);
        assertTrue(parser.parseCommand(StartCommand.COMMAND_WORD + " 3") instanceof StartCommand);
    }

    @Test
    public void parseCommand_new() throws Exception {
        assertTrue(parser.parseCommand(NewChatCommand.COMMAND_WORD) instanceof NewChatCommand);
        assertTrue(parser.parseCommand(NewChatCommand.COMMAND_WORD + " 3") instanceof NewChatCommand);

    public void parseCommand_unsave() throws Exception {
        UnsaveCommand command = (UnsaveCommand) parser.parseCommand(
<<<<<<< HEAD
                UnsaveCommand.COMMAND_WORD + " " + INDEX_FIRST_PERSON.getOneBased());
        assertEquals(new UnsaveCommand(INDEX_FIRST_PERSON), command);

=======
                UnsaveCommand.COMMAND_WORD + " " + INDEX_FIRST_INTERNSHIP.getOneBased());
        assertEquals(new UnsaveCommand(INDEX_FIRST_INTERNSHIP), command);
>>>>>>> 36200e35
    }

}<|MERGE_RESOLUTION|>--- conflicted
+++ resolved
@@ -165,14 +165,8 @@
 
     public void parseCommand_unsave() throws Exception {
         UnsaveCommand command = (UnsaveCommand) parser.parseCommand(
-<<<<<<< HEAD
-                UnsaveCommand.COMMAND_WORD + " " + INDEX_FIRST_PERSON.getOneBased());
-        assertEquals(new UnsaveCommand(INDEX_FIRST_PERSON), command);
-
-=======
                 UnsaveCommand.COMMAND_WORD + " " + INDEX_FIRST_INTERNSHIP.getOneBased());
         assertEquals(new UnsaveCommand(INDEX_FIRST_INTERNSHIP), command);
->>>>>>> 36200e35
     }
 
 }