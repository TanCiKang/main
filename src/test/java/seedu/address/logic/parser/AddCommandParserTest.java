--- conflicted
+++ resolved
@@ -217,13 +217,8 @@
 
         // non-empty preamble
         assertParseFailure(parser, PREAMBLE_NON_EMPTY + NAME_DESC_BOB + SALARY_DESC_BOB + EMAIL_DESC_BOB
-<<<<<<< HEAD
                 + ADDRESS_DESC_BOB + INDUSTRY_DESC_BOB + LOCATION_DESC_BOB + TAG_DESC_HUSBAND + TAG_DESC_FRIEND,
                 String.format(MESSAGE_UNKNOWN_COMMAND, AddCommand.MESSAGE_USAGE));
-=======
-                + ADDRESS_DESC_BOB + INDUSTRY_DESC_BOB + LOCATION_DESC_BOB + ROLE_DESC_BOB + TAG_DESC_HUSBAND
-                        + TAG_DESC_FRIEND,
-                String.format(MESSAGE_INVALID_COMMAND_FORMAT, AddCommand.MESSAGE_USAGE));
->>>>>>> c313b10b
+
     }
 }