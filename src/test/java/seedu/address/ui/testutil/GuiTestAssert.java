package seedu.address.ui.testutil;

import static org.junit.Assert.assertEquals;

import java.util.List;
import java.util.stream.Collectors;

import guitests.guihandles.InternshipCardHandle;
import guitests.guihandles.InternshipListPanelHandle;
import guitests.guihandles.ResultDisplayHandle;
import seedu.address.model.internship.Internship;

/**
 * A set of assertion methods useful for writing GUI tests.
 */
public class GuiTestAssert {
    /**
     * Asserts that {@code actualCard} displays the same values as {@code expectedCard}.
     */
    public static void assertCardEquals(InternshipCardHandle expectedCard, InternshipCardHandle actualCard) {
        assertEquals(expectedCard.getId(), actualCard.getId());
        assertEquals(expectedCard.getAddress(), actualCard.getAddress());
        assertEquals(expectedCard.getEmail(), actualCard.getEmail());
        assertEquals(expectedCard.getName(), actualCard.getName());
        assertEquals(expectedCard.getSalary(), actualCard.getSalary());
        assertEquals(expectedCard.getTags(), actualCard.getTags());
    }

    /**
     * Asserts that {@code actualCard} displays the details of {@code expectedInternship}.
     */
<<<<<<< HEAD
    public static void assertCardDisplaysPerson(Person expectedPerson, InternshipCardHandle actualCard) {
        assertEquals(expectedPerson.getName().fullName, actualCard.getName());
        assertEquals(expectedPerson.getPhone().value, actualCard.getPhone());
        assertEquals(expectedPerson.getEmail().value, actualCard.getEmail());
        assertEquals(expectedPerson.getAddress().value, actualCard.getAddress());
        assertEquals(expectedPerson.getTags().stream().map(tag -> tag.tagName).collect(Collectors.toList()),
=======
    public static void assertCardDisplaysInternship(Internship expectedInternship, InternshipCardHandle actualCard) {
        assertEquals(expectedInternship.getName().fullName, actualCard.getName());
        assertEquals(expectedInternship.getSalary().value, actualCard.getSalary());
        assertEquals(expectedInternship.getEmail().value, actualCard.getEmail());
        assertEquals(expectedInternship.getAddress().value, actualCard.getAddress());
        assertEquals(expectedInternship.getTags().stream().map(tag -> tag.tagName).collect(Collectors.toList()),
>>>>>>> 175c9572
                actualCard.getTags());
    }

    /**
<<<<<<< HEAD
     * Asserts that the list in {@code internshipListPanelHandle} displays the details of {@code persons} correctly and
     * in the correct order.
     */
    public static void assertListMatching(InternshipListPanelHandle internshipListPanelHandle, Person... persons) {
        for (int i = 0; i < persons.length; i++) {
            assertCardDisplaysPerson(persons[i], internshipListPanelHandle.getInternshipCardHandle(i));
        }
    }

    /**
     * Asserts that the list in {@code internshipListPanelHandle} displays the details of {@code persons} correctly and
     * in the correct order.
     */
    public static void assertListMatching(InternshipListPanelHandle internshipListPanelHandle, List<Person> persons) {
        assertListMatching(internshipListPanelHandle, persons.toArray(new Person[0]));
=======
     * Asserts that the list in {@code internshipListPanelHandle} displays the details of {@code internships} correctly
     * and in the correct order.
     */
    public static void assertListMatching(InternshipListPanelHandle internshipListPanelHandle,
                                          Internship... internships) {
        for (int i = 0; i < internships.length; i++) {
            assertCardDisplaysInternship(internships[i], internshipListPanelHandle.getInternshipCardHandle(i));
        }
    }

    /**
     * Asserts that the list in {@code internshipListPanelHandle} displays the details of {@code internships} correctly
     * and in the correct order.
     */
    public static void assertListMatching(InternshipListPanelHandle internshipListPanelHandle,
                                          List<Internship> internships) {
        assertListMatching(internshipListPanelHandle, internships.toArray(new Internship[0]));
>>>>>>> 175c9572
    }

    /**
     * Asserts the size of the list in {@code internshipListPanelHandle} equals to {@code size}.
     */
    public static void assertListSize(InternshipListPanelHandle internshipListPanelHandle, int size) {
        int numberOfPeople = internshipListPanelHandle.getListSize();
        assertEquals(size, numberOfPeople);
    }

    /**
     * Asserts the message shown in {@code resultDisplayHandle} equals to {@code expected}.
     */
    public static void assertResultMessage(ResultDisplayHandle resultDisplayHandle, String expected) {
        assertEquals(expected, resultDisplayHandle.getText());
    }
}<|MERGE_RESOLUTION|>--- conflicted
+++ resolved
@@ -29,42 +29,16 @@
     /**
      * Asserts that {@code actualCard} displays the details of {@code expectedInternship}.
      */
-<<<<<<< HEAD
-    public static void assertCardDisplaysPerson(Person expectedPerson, InternshipCardHandle actualCard) {
-        assertEquals(expectedPerson.getName().fullName, actualCard.getName());
-        assertEquals(expectedPerson.getPhone().value, actualCard.getPhone());
-        assertEquals(expectedPerson.getEmail().value, actualCard.getEmail());
-        assertEquals(expectedPerson.getAddress().value, actualCard.getAddress());
-        assertEquals(expectedPerson.getTags().stream().map(tag -> tag.tagName).collect(Collectors.toList()),
-=======
     public static void assertCardDisplaysInternship(Internship expectedInternship, InternshipCardHandle actualCard) {
         assertEquals(expectedInternship.getName().fullName, actualCard.getName());
         assertEquals(expectedInternship.getSalary().value, actualCard.getSalary());
         assertEquals(expectedInternship.getEmail().value, actualCard.getEmail());
         assertEquals(expectedInternship.getAddress().value, actualCard.getAddress());
         assertEquals(expectedInternship.getTags().stream().map(tag -> tag.tagName).collect(Collectors.toList()),
->>>>>>> 175c9572
                 actualCard.getTags());
     }
 
     /**
-<<<<<<< HEAD
-     * Asserts that the list in {@code internshipListPanelHandle} displays the details of {@code persons} correctly and
-     * in the correct order.
-     */
-    public static void assertListMatching(InternshipListPanelHandle internshipListPanelHandle, Person... persons) {
-        for (int i = 0; i < persons.length; i++) {
-            assertCardDisplaysPerson(persons[i], internshipListPanelHandle.getInternshipCardHandle(i));
-        }
-    }
-
-    /**
-     * Asserts that the list in {@code internshipListPanelHandle} displays the details of {@code persons} correctly and
-     * in the correct order.
-     */
-    public static void assertListMatching(InternshipListPanelHandle internshipListPanelHandle, List<Person> persons) {
-        assertListMatching(internshipListPanelHandle, persons.toArray(new Person[0]));
-=======
      * Asserts that the list in {@code internshipListPanelHandle} displays the details of {@code internships} correctly
      * and in the correct order.
      */
@@ -82,7 +56,6 @@
     public static void assertListMatching(InternshipListPanelHandle internshipListPanelHandle,
                                           List<Internship> internships) {
         assertListMatching(internshipListPanelHandle, internships.toArray(new Internship[0]));
->>>>>>> 175c9572
     }
 
     /**
