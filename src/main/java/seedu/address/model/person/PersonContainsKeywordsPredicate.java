package seedu.address.model.person;

import java.util.List;
import java.util.function.Predicate;

import seedu.address.commons.util.StringUtil;

/**
 * Tests that a {@code Person}'s {@code Name, Salary, Address or Email} matches any of the keywords given.
 */
public class PersonContainsKeywordsPredicate implements Predicate<Person> {
    private final List<String> keywords;

    public PersonContainsKeywordsPredicate(List<String> keywords) {
        this.keywords = keywords;
    }

    @Override
    public boolean test(Person person) {
<<<<<<< HEAD
        return keywords.stream()
                .anyMatch(keyword -> StringUtil.containsWordIgnoreCase(person.getName().fullName, keyword))
                || keywords.stream()
                .anyMatch(keyword -> StringUtil.containsWordIgnoreCase(person.getSalary().value, keyword))
                || keywords.stream()
                .anyMatch(keyword -> StringUtil.containsWordIgnoreCase(person.getAddress().value, keyword))
                || keywords.stream()
                .anyMatch(keyword -> StringUtil.containsWordIgnoreCase(person.getEmail().value, keyword));
=======
        // Check if any keyword can be found in all of a person's details (e.g name, contact number, address)
        return keywords.stream().anyMatch(keyword -> StringUtil.containsWordIgnoreCase(person.toString(), keyword));
>>>>>>> 4708fed278ee8390e232267ef764f997ed666f11
    }

    @Override
    public boolean equals(Object other) {
        return other == this // short circuit if same object
                || (other instanceof PersonContainsKeywordsPredicate // instanceof handles nulls
                && this.keywords.equals(((PersonContainsKeywordsPredicate) other).keywords)); // state check
    }
}<|MERGE_RESOLUTION|>--- conflicted
+++ resolved
@@ -17,19 +17,8 @@
 
     @Override
     public boolean test(Person person) {
-<<<<<<< HEAD
-        return keywords.stream()
-                .anyMatch(keyword -> StringUtil.containsWordIgnoreCase(person.getName().fullName, keyword))
-                || keywords.stream()
-                .anyMatch(keyword -> StringUtil.containsWordIgnoreCase(person.getSalary().value, keyword))
-                || keywords.stream()
-                .anyMatch(keyword -> StringUtil.containsWordIgnoreCase(person.getAddress().value, keyword))
-                || keywords.stream()
-                .anyMatch(keyword -> StringUtil.containsWordIgnoreCase(person.getEmail().value, keyword));
-=======
         // Check if any keyword can be found in all of a person's details (e.g name, contact number, address)
         return keywords.stream().anyMatch(keyword -> StringUtil.containsWordIgnoreCase(person.toString(), keyword));
->>>>>>> 4708fed278ee8390e232267ef764f997ed666f11
     }
 
     @Override
