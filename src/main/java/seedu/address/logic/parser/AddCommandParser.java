--- conflicted
+++ resolved
@@ -43,13 +43,8 @@
                         PREFIX_INDUSTRY, PREFIX_LOCATION, PREFIX_ROLE, PREFIX_TAG);
 
         if (!arePrefixesPresent(argMultimap, PREFIX_NAME, PREFIX_ADDRESS, PREFIX_SALARY, PREFIX_EMAIL, PREFIX_INDUSTRY,
-<<<<<<< HEAD
                 PREFIX_LOCATION) || !argMultimap.getPreamble().isEmpty()) {
             throw new ParseException(String.format(MESSAGE_UNKNOWN_COMMAND, AddCommand.MESSAGE_USAGE));
-=======
-                PREFIX_LOCATION, PREFIX_ROLE) || !argMultimap.getPreamble().isEmpty()) {
-            throw new ParseException(String.format(MESSAGE_INVALID_COMMAND_FORMAT, AddCommand.MESSAGE_USAGE));
->>>>>>> c313b10b
         }
 
         try {
