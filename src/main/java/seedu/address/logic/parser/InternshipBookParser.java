package seedu.address.logic.parser;

import static seedu.address.commons.core.Messages.MESSAGE_INVALID_COMMAND_FORMAT;
import static seedu.address.commons.core.Messages.MESSAGE_INVALID_RESTART_COMMAND;
import static seedu.address.commons.core.Messages.MESSAGE_UNKNOWN_COMMAND;

import java.util.regex.Matcher;
import java.util.regex.Pattern;

import seedu.address.logic.commands.Command;
import seedu.address.logic.commands.ExitCommand;
import seedu.address.logic.commands.FilterCommand;
import seedu.address.logic.commands.FindCommand;
import seedu.address.logic.commands.HelpCommand;
import seedu.address.logic.commands.HistoryCommand;
import seedu.address.logic.commands.ListCommand;
import seedu.address.logic.commands.NewChatCommand;
import seedu.address.logic.commands.RedoCommand;
import seedu.address.logic.commands.SaveCommand;
import seedu.address.logic.commands.SelectCommand;
import seedu.address.logic.commands.SortCommand;
import seedu.address.logic.commands.StartCommand;
import seedu.address.logic.commands.UndoCommand;
import seedu.address.logic.commands.UnsaveCommand;
import seedu.address.logic.parser.exceptions.ParseException;

/**
 * Parses user input.
 */
public class InternshipBookParser {

    /**
     * Used for initial separation of command word and args.
     */
    private static final Pattern BASIC_COMMAND_FORMAT = Pattern.compile("(?<commandWord>\\S+)(?<arguments>.*)");
    private static boolean hasRestarted = false;
    private static boolean hasStarted = false;

    /**
     * Parses user input into command for execution.
     *
     * @param userInput full user input string
     * @return the command based on the user input
     * @throws ParseException if the user input does not conform the expected format
     */
    public Command parseCommand(String userInput) throws ParseException {
        final Matcher matcher = BASIC_COMMAND_FORMAT.matcher(userInput.trim());
        if (!matcher.matches()) {
            throw new ParseException(String.format(MESSAGE_INVALID_COMMAND_FORMAT, HelpCommand.MESSAGE_USAGE));
        }
        final String commandWord = matcher.group("commandWord").toLowerCase();
        final String arguments = matcher.group("arguments");
        switch (commandWord) {

        case SelectCommand.COMMAND_WORD:
            checkIfConversationRestarted();
            return new SelectCommandParser().parse(arguments);

        case FindCommand.COMMAND_WORD:
            checkIfConversationRestarted();
            return new FindCommandParser().parse(arguments);

        case FilterCommand.COMMAND_WORD:
            checkIfConversationRestarted();
            return new FilterCommandParser().parse(arguments);

        //@@author wyinkok
        case SaveCommand.COMMAND_WORD:
            checkIfConversationRestarted();
            return new SaveCommandParser().parse(arguments);

        case UnsaveCommand.COMMAND_WORD:
            checkIfConversationRestarted();
            return new UnsaveCommandParser().parse(arguments);

        //@@author niloc94
        case SortCommand.COMMAND_WORD:
            checkIfConversationRestarted();
            return new SortCommandParser().parse(arguments);

        //=========== Command without arguments =============================================================

        //@@author
        case ListCommand.COMMAND_WORD:
            checkIfContainArguments(arguments);
            checkIfConversationRestarted();
            return new ListCommand();

        case HistoryCommand.COMMAND_WORD:
            checkIfContainArguments(arguments);
            checkIfConversationRestarted();
            return new HistoryCommand();

        case ExitCommand.COMMAND_WORD:
            checkIfContainArguments(arguments);
            return new ExitCommand();

        case HelpCommand.COMMAND_WORD:
            checkIfContainArguments(arguments);
            return new HelpCommand();

        case UndoCommand.COMMAND_WORD:
            checkIfContainArguments(arguments);
            checkIfConversationRestarted();
            return new UndoCommand();

        case RedoCommand.COMMAND_WORD:
            checkIfContainArguments(arguments);
            checkIfConversationRestarted();
            return new RedoCommand();

        //@@author wyinkok
        case StartCommand.COMMAND_WORD:
            checkIfContainArguments(arguments);
            hasRestarted = false;
            checkIfConversationRestarted();
            if (!hasStarted) {
                hasStarted = true;
                return new StartCommand();
            } else {
<<<<<<< HEAD
                throw new ParseException("Our conversation has already started"
=======
                throw new ParseException("Our conversation has already started."
>>>>>>> 144d7e8d
                        + " Type 'new' if you would like to restart our conversation");
            }

        case NewChatCommand.COMMAND_WORD:
            checkIfContainArguments(arguments);
            hasStarted = false;
            if (!hasRestarted) {
                hasRestarted = true;
                return new NewChatCommand();
            } else {
                throw new AssertionError("Conversation should only restart after Start Command is "
                        + "entered again");
            }

        //@@author
        default:
            throw new ParseException(MESSAGE_UNKNOWN_COMMAND);
        }
    }

    public void resetHasStarted() {
        hasStarted = false;
    }

    public boolean getHasStarted() {
        return hasStarted;
    }

    //@@author wyinkok
    /**
     * Checks if the user has typed in the start command after the new command to restart the conversation successfully
     * @throws ParseException if any other command is typed in after the new command
     */
    private void checkIfConversationRestarted() throws ParseException {
        if (hasRestarted) {
            throw new ParseException(MESSAGE_INVALID_RESTART_COMMAND);
        }
    }

    //@@author niloc94
    /**
     *  Helper method to check if commands without arguments have arguments added to it
     * @throws ParseException
     */
    private void checkIfContainArguments(String arguments) throws ParseException {
        if (!arguments.isEmpty()) {
            throw new ParseException(String.format(MESSAGE_INVALID_COMMAND_FORMAT, HelpCommand.MESSAGE_USAGE));
        }
    }
}<|MERGE_RESOLUTION|>--- conflicted
+++ resolved
@@ -118,11 +118,7 @@
                 hasStarted = true;
                 return new StartCommand();
             } else {
-<<<<<<< HEAD
-                throw new ParseException("Our conversation has already started"
-=======
                 throw new ParseException("Our conversation has already started."
->>>>>>> 144d7e8d
                         + " Type 'new' if you would like to restart our conversation");
             }
 
