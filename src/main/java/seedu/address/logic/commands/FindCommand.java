--- conflicted
+++ resolved
@@ -42,7 +42,6 @@
         }
 
         model.updateFilteredInternshipList(predicate);
-<<<<<<< HEAD
 
         // add tags that have keywords matching the internship
         try {
@@ -51,10 +50,7 @@
             e.printStackTrace();
         }
 
-        return new CommandResult(getMessageForInternshipListShownSummary(model.getFilteredInternshipList().size()));
-=======
         return new CommandResult(MESSAGE_SEARCH_RESPONSE);
->>>>>>> ec6be40f
     }
 
     @Override
