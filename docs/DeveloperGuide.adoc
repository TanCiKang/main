= JobbiBot - Developer Guide
:toc:
:toc-title:
:toc-placement: preamble
:sectnums:
:imagesDir: images
:stylesDir: stylesheets
:xrefstyle: full
ifdef::env-github[]
:tip-caption: :bulb:
:note-caption: :information_source:
endif::[]
:repoURL: https://github.com/CS2103JAN2018-F11-B3/tree/master

By: `Team CS2103-F11-B3`      Since: `Jan 2018`      Licence: `MIT`

== Setting up

=== Prerequisites

. *JDK `1.8.0_60`* or later
+
[NOTE]
Having any Java 8 version is not enough. +
This app will not work with earlier versions of Java 8.
+

. *IntelliJ* IDE
+
[NOTE]
IntelliJ by default has Gradle and JavaFx plugins installed. +
Do not disable them. If you have disabled them, go to `File` > `Settings` > `Plugins` to re-enable them.


=== Setting up the project in your computer

. Fork this repo, and clone the fork to your computer
. Open IntelliJ (if you are not in the welcome screen, click `File` > `Close Project` to close the existing project dialog first)
. Set up the correct JDK version for Gradle
.. Click `Configure` > `Project Defaults` > `Project Structure`
.. Click `New...` and find the directory of the JDK
. Click `Import Project`
. Locate the `build.gradle` file and select it. Click `OK`
. Click `Open as Project`
. Click `OK` to accept the default settings
. Open a console and run the command `gradlew processResources` (Mac/Linux: `./gradlew processResources`). It should finish with the `BUILD SUCCESSFUL` message. +
This will generate all resources required by the application and tests.

=== Verifying the setup

. Run the `seedu.address.MainApp` and try a few commands
. <<Testing,Run the tests>> to ensure they all pass.

=== Configurations to do before writing code

==== Configuring the coding style

This project follows https://github.com/oss-generic/process/blob/master/docs/CodingStandards.adoc[oss-generic coding standards]. IntelliJ's default style is mostly compliant with ours but it uses a different import order from ours. To rectify,

. Go to `File` > `Settings...` (Windows/Linux), or `IntelliJ IDEA` > `Preferences...` (macOS)
. Select `Editor` > `Code Style` > `Java`
. Click on the `Imports` tab to set the order

* For `Class count to use import with '\*'` and `Names count to use static import with '*'`: Set to `999` to prevent IntelliJ from contracting the import statements
* For `Import Layout`: The order is `import static all other imports`, `import java.\*`, `import javax.*`, `import org.\*`, `import com.*`, `import all other imports`. Add a `<blank line>` between each `import`

Optionally, you can follow the <<UsingCheckstyle#, UsingCheckstyle.adoc>> document to configure Intellij to check style-compliance as you write code.

==== Updating documentation to match your fork

After forking the repo, links in the documentation will still point to the `se-edu/InternshipBook-level4` repo. If you plan to develop this as a separate product (i.e. instead of contributing to the `se-edu/InternshipBook-level4`) , you should replace the URL in the variable `repoURL` in `DeveloperGuide.adoc` and `UserGuide.adoc` with the URL of your fork.

==== Setting up CI

Set up Travis to perform Continuous Integration (CI) for your fork. See <<UsingTravis#, UsingTravis.adoc>> to learn how to set it up.

After setting up Travis, you can optionally set up coverage reporting for your team fork (see <<UsingCoveralls#, UsingCoveralls.adoc>>).

[NOTE]
Coverage reporting could be useful for a team repository that hosts the final version but it is not that useful for your personal fork.

Optionally, you can set up AppVeyor as a second CI (see <<UsingAppVeyor#, UsingAppVeyor.adoc>>).

[NOTE]
Having both Travis and AppVeyor ensures your App works on both Unix-based platforms and Windows-based platforms (Travis is Unix-based and AppVeyor is Windows-based)

==== Getting started with coding

When you are ready to start coding,

1. Get some sense of the overall design by reading <<Design-Architecture>>.
2. Take a look at <<GetStartedProgramming>>.

== Design

[[Design-Architecture]]
=== Architecture

.Architecture Diagram
image::Architecture.png[width="600"]

The *_Architecture Diagram_* given above explains the high-level design of the App. Given below is a quick overview of each component.

[TIP]
The `.pptx` files used to create diagrams in this document can be found in the link:{repoURL}/docs/diagrams/[diagrams] folder. To update a diagram, modify the diagram in the pptx file, select the objects of the diagram, and choose `Save as picture`.

`Main` has only one class called link:{repoURL}/src/main/java/seedu/address/MainApp.java[`MainApp`]. It is responsible for,

* At app launch: Initializes the components in the correct sequence, and connects them up with each other.
* At shut down: Shuts down the components and invokes cleanup method where necessary.

<<Design-Commons,*`Commons`*>> represents a collection of classes used by multiple other components. Two of those classes play important roles at the architecture level.

* `EventsCenter` : This class (written using https://github.com/google/guava/wiki/EventBusExplained[Google's Event Bus library]) is used by components to communicate with other components using events (i.e. a form of _Event Driven_ design)
* `LogsCenter` : Used by many classes to write log messages to the App's log file.

The rest of the App consists of four components.

* <<Design-Ui,*`UI`*>>: The UI of the App.
* <<Design-Logic,*`Logic`*>>: The command executor.
* <<Design-Model,*`Model`*>>: Holds the data of the App in-memory.
* <<Design-Storage,*`Storage`*>>: Reads data from, and writes data to, the hard disk.

Each of the four components

* Defines its _API_ in an `interface` with the same name as the Component.
* Exposes its functionality using a `{Component Name}Manager` class.

For example, the `Logic` component (see the class diagram given below) defines it's API in the `Logic.java` interface and exposes its functionality using the `LogicManager.java` class.

.Class Diagram of the Logic Component
image::LogicClassDiagram.png[width="800"]

[discrete]
==== Events-Driven nature of the design

The _Sequence Diagram_ below shows how the components interact for the scenario where the user issues the command `delete 1`.

.Component interactions for `delete 1` command (part 1)
image::SDforDeletePerson.png[width="800"]

[NOTE]
Note how the `Model` simply raises a `InternshipBookChangedEvent` when the Address Book data are changed, instead of asking the `Storage` to save the updates to the hard disk.

The diagram below shows how the `EventsCenter` reacts to that event, which eventually results in the updates being saved to the hard disk and the status bar of the UI being updated to reflect the 'Last Updated' time.

.Component interactions for `delete 1` command (part 2)
image::SDforDeletePersonEventHandling.png[width="800"]

[NOTE]
Note how the event is propagated through the `EventsCenter` to the `Storage` and `UI` without `Model` having to be coupled to either of them. This is an example of how this Event Driven approach helps us reduce direct coupling between components.

The sections below give more details of each component.

[[Design-Ui]]
// tag::ui[]
=== UI component

.Structure of the UI Component
image::UiClassDiagramv1.5.png[width="800"]

*API* : link:{repoURL}/src/main/java/seedu/address/ui/Ui.java[`Ui.java`]

The UI consists of a `MainWindow` that is made up of parts e.g.`CommandBox`, `BrowserPanel`, `ChatBotListPanel`, `InternshipListPanel`, `HelpWindow` and `StatusBarFooter`.

All these, including the `MainWindow`, inherit from the abstract `UiPart` class.

The `ChatBotPanel` displays the full message thread between Jobbi and the end user in a JavaFX list view . Each `ChatBotCard` is a single message either from Jobbi or the user. Messages will alternate between Jobbi and user, which means that for every user command entered, Jobbi will respond to it.
// end::ui[]

The `UI` component uses JavaFx UI framework. The layout of these UI parts are defined in matching `.fxml` files that are in the `src/main/resources/view` folder. For example, the layout of the link:{repoURL}/src/main/java/seedu/address/ui/MainWindow.java[`MainWindow`] is specified in link:{repoURL}/src/main/resources/view/MainWindow.fxml[`MainWindow.fxml`]

The `UI` component,

* Executes user commands using the `Logic` component.
* Binds itself to some data in the `Model` so that the UI can auto-update when data in the `Model` change.
* Responds to events raised from various parts of the App and updates the UI accordingly.

[[Design-Logic]]
=== Logic component

[[fig-LogicClassDiagram]]
.Structure of the Logic Component
image::LogicClassDiagram.png[width="800"]

.Structure of Commands in the Logic Component. This diagram shows finer details concerning `XYZCommand` and `Command` in <<fig-LogicClassDiagram>>
image::LogicCommandClassDiagram.png[width="800"]

*API* :
link:{repoURL}/src/main/java/seedu/address/logic/Logic.java[`Logic.java`]

.  `Logic` uses the `InternshipBookParser` class to parse the user command.
.  This results in a `Command` object which is executed by the `LogicManager`.
.  The command execution can affect the `Model` (e.g. adding a internship) and/or raise events.
.  The result of the command execution is encapsulated as a `CommandResult` object which is passed back to the `Ui`.

Given below is the Sequence Diagram for interactions within the `Logic` component for the `execute("delete 1")` API call.

.Interactions Inside the Logic Component for the `delete 1` Command
image::DeletePersonSdForLogic.png[width="800"]

[[Design-Model]]
=== Model component

.Structure of the Model Component
image::ModelDesign1.png[width="800"]

*API* : link:{repoURL}/src/main/java/seedu/address/model/Model.java[`Model.java`]

The `Model`,

* stores a `UserPref` object that represents the user's preferences.
* stores the Internship Book data.
* exposes an unmodifiable `ObservableList<Internship>` that can be 'observed' e.g. the UI can be bound to this list so that the UI automatically updates when the data in the list change.
* does not depend on any of the other three components.

[[Design-Storage]]
=== Storage component

.Structure of the Storage Component
image::StorageClassDiagram.png[width="800"]

*API* : link:{repoURL}/src/main/java/seedu/address/storage/Storage.java[`Storage.java`]

The `Storage` component,

* can save `UserPref` objects in json format and read it back.
* can save the Internship Book data in xml format and read it back.

[[Design-Commons]]
=== Common classes

Classes used by multiple components are in the `seedu.InternshipBook.commons` package.

== Implementation

This section describes some noteworthy details on how certain features are implemented.

// tag::Filter Command Feature[]
=== Filter Feature
==== Implementation

The search and filter command are two complementary features of the JobbiBot.

The search command takes in one or more keywords and returns all internships that contains *ANY* of the keyword(s).

The filter command takes in one or more keywords and returns all internships that contains *ALL* of the keyword(s) from the last searched internship list or the full internship list if the users has not used the search command feature.

See diagram below: <Insert Diagram Here>


==== Design Considerations

===== Aspect: Old Implementation of `Filter Command`

* Saved the list searched keyword argument(s) into a List<String> and add these arguments into the filter command arguments.

** Example: `search marketing`, then `filter singapore` is essentially `filter marketing singapore` since filter only returns arguments that contains all the given keywords
** Rationale 1: Provides two unique function, one to union find all the keyword arguments, whereas the other is a inner join / intersect find of all the keyword arguments.
** Rationale 2: More intuitive for the user to only key in `filter singapore` to get `filter singapore marketing` results after he/she have `search marketing`
** Pros: Easy to implement, only need to create a List<String> to store the last searched arguments and add them to the filter command arguments when filter commmand is executed
** Cons: Fatal design error in the following example: `search marketing analytics`, then `filter singapore` will only return results that contain marketing analytics and singapore.
Whereas the desired output should be internships that either contain marketing singapore or analytics singapore. It was not feasible/easy to change the filter command to produce this desired outcome

See diagram below: <Insert Diagram 2 Here>

===== Aspect: Alternative Implementation 'Filter Command'

* Alternative implementation to solve the above problem was to add a tag called CurrentList whatever is being currently searched.
Regardless of how many search arguments were given in the initial search command, the list will all have the CurrentList tag which allows for easy filtering
as we can simply add CurrentList tag to the filter keywords.

** Example: `Search marketing analytics data engineering` followed by a `filter singapore` will result in `filter singapore CurrentList`
which returns all internships that contains (marketing or analytics or data or engineering) and singapore.
** Pros: Make use of existing Tag Feature. Supposedly easier to implement than changing the model component to save the last searched internship list somewhere and apply filter on it.
** Cons: Will be distracting as the CurrentList tag is applied to the entire list
** Cons: Was harder to implement than expected because the tag had to be cleared
** Note: This add tag feature (done by Ci Kang) is now used to distinguish between search keywords.
E.g `search marketing analytics` will display marketing tag for internship that contain marketing and display analytics tag for internship that contains analytics.

See diagram below: <Insert Diagram 3 Here>

===== Aspect: Current Implementation 'Filter Command'
* Current implementation makes use of the Java FXCollections filteredList.
We created a separate FilteredList<Internship> called SearchedInternshipList and used it together with the existing FilteredList<Internship> FilteredIntership.
Thus we have an InternshipBook , a filteredList (called searchedInternships) which wraps around the InternshipBook, and a filteredList (called filteredInternships) which wraps around the searchedInternship. See code snippet below

----
public class ModelManager extends ComponentManager implements Model {
	...
    private final InternshipBook jobbiBot;
    private final FilteredList<Internship> searchedInternships;
    private final FilteredList<Internship> filteredInternships;
    ...

    public ModelManager(ReadOnlyInternshipBook jobbiBot, UserPrefs userPrefs) {
    	....
    	....
        this.jobbiBot = new InternshipBook(jobbiBot);
        searchedInternships = new FilteredList<>()
        filteredInternships = new FilteredList<>(searchedInternships);
        ...
    }

----

Due to the java wrapper functionality (in the FilteredList<T>), any changes in InternshipBook is propagated down to searchedInternship and then to filteredInternship. This allows us to maintain two different list of internships according to whatever keyword arguments (predicate) have been applied to it.

Additional helper methods were then created to differentiate between updating of the searchedInternship and filteredInternship. See code snippet 2 below


	// For Filter function
    @Override
    public void updateFilteredInternshipList(Predicate<Internship> predicate) {
        requireNonNull(predicate);
        filteredInternships.setPredicate(predicate);
    }

    // For Search Function
    @Override
    public void updateSearchedInternshipList(Predicate<Internship> predicate) {
        requireNonNull(predicate);
        searchedInternships.setPredicate(predicate);
        filteredInternships.setPredicate(predicate);
    }
---

With this, the search and filter function can now work as intended. `search marketing analytics` and `filter singapore` will return results containing (marketing or analytics) and singapore

See Diagram below: <Insert Diagram to show how the propagation works here>

** Pros: Design feature solved in relatively "easy" way without having to change the existing code significantly
** Cons: Was harder to implement as it required knowledge of how the model interacts and worked as well as how the filteredList Java FXCollection worked.


See diagram below <Insert Model Manager Diagram>

// end::Search and Filter Command[]

// tag::undoredo[]
=== Undo/Redo feature
==== Current Implementation

The undo/redo mechanism is facilitated by an `UndoRedoStack`, which resides inside `LogicManager`. It supports undoing and redoing of commands that modifies the state of the address book (e.g. `add`, `edit`). Such commands will inherit from `UndoableCommand`.

`UndoRedoStack` only deals with `UndoableCommands`. Commands that cannot be undone will inherit from `Command` instead. The following diagram shows the inheritance diagram for commands:

image::LogicCommandClassDiagram.png[width="800"]

As you can see from the diagram, `UndoableCommand` adds an extra layer between the abstract `Command` class and concrete commands that can be undone, such as the `DeleteCommand`. Note that extra tasks need to be done when executing a command in an _undoable_ way, such as saving the state of the address book before execution. `UndoableCommand` contains the high-level algorithm for those extra tasks while the child classes implements the details of how to execute the specific command. Note that this technique of putting the high-level algorithm in the parent class and lower-level steps of the algorithm in child classes is also known as the https://www.tutorialspoint.com/design_pattern/template_pattern.htm[template pattern].

Commands that are not undoable are implemented this way:
[source,java]
----
public class ListCommand extends Command {
    @Override
    public CommandResult execute() {
        // ... list logic ...
    }
}
----

With the extra layer, the commands that are undoable are implemented this way:
[source,java]
----
public abstract class UndoableCommand extends Command {
    @Override
    public CommandResult execute() {
        // ... undo logic ...

        executeUndoableCommand();
    }
}

public class DeleteCommand extends UndoableCommand {
    @Override
    public CommandResult executeUndoableCommand() {
        // ... delete logic ...
    }
}
----

Suppose that the user has just launched the application. The `UndoRedoStack` will be empty at the beginning.

The user executes a new `UndoableCommand`, `delete 5`, to delete the 5th internship in the address book. The current state of the address book is saved before the `delete 5` command executes. The `delete 5` command will then be pushed onto the `undoStack` (the current state is saved together with the command).

image::UndoRedoStartingStackDiagram.png[width="800"]

As the user continues to use the program, more commands are added into the `undoStack`. For example, the user may execute `add n/David ...` to add a new internship.

image::UndoRedoNewCommand1StackDiagram.png[width="800"]

[NOTE]
If a command fails its execution, it will not be pushed to the `UndoRedoStack` at all.

The user now decides that adding the internship was a mistake, and decides to undo that action using `undo`.

We will pop the most recent command out of the `undoStack` and push it back to the `redoStack`. We will restore the address book to the state before the `add` command executed.

image::UndoRedoExecuteUndoStackDiagram.png[width="800"]

[NOTE]
If the `undoStack` is empty, then there are no other commands left to be undone, and an `Exception` will be thrown when popping the `undoStack`.

The following sequence diagram shows how the undo operation works:

image::UndoRedoSequenceDiagram.png[width="800"]

The redo does the exact opposite (pops from `redoStack`, push to `undoStack`, and restores the address book to the state after the command is executed).

[NOTE]
If the `redoStack` is empty, then there are no other commands left to be redone, and an `Exception` will be thrown when popping the `redoStack`.

The user now decides to execute a new command, `clear`. As before, `clear` will be pushed into the `undoStack`. This time the `redoStack` is no longer empty. It will be purged as it no longer make sense to redo the `add n/David` command (this is the behavior that most modern desktop applications follow).

image::UndoRedoNewCommand2StackDiagram.png[width="800"]

Commands that are not undoable are not added into the `undoStack`. For example, `list`, which inherits from `Command` rather than `UndoableCommand`, will not be added after execution:

image::UndoRedoNewCommand3StackDiagram.png[width="800"]

The following activity diagram summarize what happens inside the `UndoRedoStack` when a user executes a new command:

image::UndoRedoActivityDiagram.png[width="650"]

==== Design Considerations

===== Aspect: Implementation of `UndoableCommand`

* **Alternative 1 (current choice):** Add a new abstract method `executeUndoableCommand()`
** Pros: We will not lose any undone/redone functionality as it is now part of the default behaviour. Classes that deal with `Command` do not have to know that `executeUndoableCommand()` exist.
** Cons: Hard for new developers to understand the template pattern.
* **Alternative 2:** Just override `execute()`
** Pros: Does not involve the template pattern, easier for new developers to understand.
** Cons: Classes that inherit from `UndoableCommand` must remember to call `super.execute()`, or lose the ability to undo/redo.

===== Aspect: How undo & redo executes

* **Alternative 1 (current choice):** Saves the entire address book.
** Pros: Easy to implement.
** Cons: May have performance issues in terms of memory usage.
* **Alternative 2:** Individual command knows how to undo/redo by itself.
** Pros: Will use less memory (e.g. for `delete`, just save the internship being deleted).
** Cons: We must ensure that the implementation of each individual command are correct.


===== Aspect: Type of commands that can be undone/redone

* **Alternative 1 (current choice):** Only include commands that modifies the address book (`add`, `clear`, `edit`).
** Pros: We only revert changes that are hard to change back (the view can easily be re-modified as no data are * lost).
** Cons: User might think that undo also applies when the list is modified (undoing filtering for example), * only to realize that it does not do that, after executing `undo`.
* **Alternative 2:** Include all commands.
** Pros: Might be more intuitive for the user.
** Cons: User have no way of skipping such commands if he or she just want to reset the state of the address * book and not the view.
**Additional Info:** See our discussion  https://github.com/se-edu/InternshipBook-level4/issues/390#issuecomment-298936672[here].


===== Aspect: Data structure to support the undo/redo commands

* **Alternative 1 (current choice):** Use separate stack for undo and redo
** Pros: Easy to understand for new Computer Science student undergraduates to understand, who are likely to be * the new incoming developers of our project.
** Cons: Logic is duplicated twice. For example, when a new command is executed, we must remember to update * both `HistoryManager` and `UndoRedoStack`.
* **Alternative 2:** Use `HistoryManager` for undo/redo
** Pros: We do not need to maintain a separate stack, and just reuse what is already in the codebase.
** Cons: Requires dealing with commands that have already been undone: We must remember to skip these commands. Violates Single Responsibility Principle and Separation of Concerns as `HistoryManager` now needs to do two * different things.
// end::undoredo[]


// tag::saveunsave[]
=== Save/Unsave feature
==== Current Implementation

The save/unsave mechanism is facilitated by the addition of a `saved` tag or removal of the `saved` tag
respectively. Inspired by the Instagram saved feature, it allows our users to personally curate specific
internships that they would like to save for a quick reference in the future as opposed to re-searching for
a particular internship again.

However, the special part of this feature is that users do not add or remove the `saved` tags in the CLI.
Instead, they simply type in the command `save` or `unsave` with an index number and the command internally
add a new "saved" tag to the internship or remove the tag. This mechanism inherits from `UndoableCommand` and is
executed by the `LogicManager`.

To achieve the internal addition of a saved tag, we added a `addSavedTagToInternship` method
within the SaveCommand object. This method is self-invocated by the object's other methods, such as `preprocessUndoableCommand`.
----
private Internship addSavedTagToInternship(Internship internship) throws CommandException {
        //Creates a UniqueTagList of the specific internship's tags only
        final UniqueTagList internshipTags = new UniqueTagList(internshipToSave.getTags());


        //Adds a 'saved' tag only to internships that do not already possess the 'saved' tag or else an exception is thrown
        try {
            personTags.add(new Tag(SAVED_TAG));
        } catch (UniqueTagList.DuplicateTagException e) {
            throw new CommandException(MESSAGE_DUPLICATE_SAVED_INTERNSHIP);
        }

        // ... rebuilds the updated list of tags ...

        // returns an internship with all the same information except for an additional "saved" tag
        return new Internship(
                internship.getName(), internship.getPhone(), internship.getEmail(), internship.getAddress(), correctTagReferences);
    }
----
The execution of this method in the `SaveCommand` object affects
the `Model` and `UI` by adding a visible `saved` tag to a specific internship. The result of the `SaveCommand`
execution is encapsulated as a `CommandResult` object which is passed back to UI.

Below is a Sequence Diagram that demonstrates the interaction within the `Logic` component for the
`execute("saved 1")`.

image::SaveCommandSequenceDiagram.png[width="800"]

Similarly, to achieve the internal removal of a saved tag, we added a `removeSavedTagToInternship` method
within the UnsaveCommand object. The implementation of this method and its concept is exactly the opposite of
the SaveCommand.

----
    private Internship removeSavedTagToInternship(Internship internship) {
        //Creates a UniqueTagList of the specific internship's tags only
        final UniqueTagList internshipTags = new UniqueTagList(internshipToUnsave.getTags());


        //Checks for an existing "saved" tag and removes it from the UniqueTagList
        internshipTags.delete(new Tag(SAVED_TAG));


        // ... rebuilds the new list of tags and returns same person object without "saved" tag  ...
    }

----

==== Design Considerations

With the `saved` tag, users are able to identify the internships they have saved in their personal collection in the `InternshipCardPanel`.
When users want to remove the internship from their collection, they can type the `unsave` command to remove the tag.
To view the entire collection, they can type `find saved` or `filter saved` into the CLI that basically searches for all the
internships with "saved" tags and displays the filtered list.

We chose to use the additional and removal of tags for two main reasons:

* It is visible to the user which internship has been saved or unsaved
* It is more straightforward in terms of implementation to do a search by a specific tag to display the Saved Collection
* Users are able to further narrow down on their search from the Saved Collection. For example, `find saved business` will return a filtered list of internships
in the Saved Collection that are related to the business industry.

===== Alternative Solution 1: Readapt the existing Implementation of the `edit` Command
The `edit` command allowed users to edit the tags of a specific internship. We could have potentially used it to add the `saved` tag to specific internships

*** Pros: Much simpler implementation since the `edit` command has been provided by the Address Book 4.
*** Cons 1: Editing tags with the `edit` command erases previous tags from the internship but we want to add the `saved` tag to the existing tags.
*** Cons 2: The command line input is relatively less user friendly. For example, user had to input `edit 1 t/saved` to add `saved` tag to the first internship of the filtered list.
On the other hand, the `save` command only requires the user to type in `save 1` for the same outcome.

===== Alternative Solution 2: Create an additional model
Another idea was to create separate Internship Book Model and its own storage for the Saved Collections

*** Pros: Able to save in hard disk storage
*** Cons: May have performance issues in terms of memory usage and may have to significantly change the architecture

// end::saveunsave[]

<<<<<<< HEAD
// tag::dataencryption[]
=== [Proposed] Data Encryption

_{Explain here how the data encryption feature will be implemented}_

// end::dataencryption[]

=== Logging

We are using `java.util.logging` package for logging. The `LogsCenter` class is used to manage the logging levels and logging destinations.

* The logging level can be controlled using the `logLevel` setting in the configuration file (See <<Implementation-Configuration>>)
* The `Logger` for a class can be obtained using `LogsCenter.getLogger(Class)` which will log messages according to the specified logging level
* Currently log messages are output through: `Console` and to a `.log` file.

*Logging Levels*

* `SEVERE` : Critical problem detected which may possibly cause the termination of the application
* `WARNING` : Can continue, but with caution
* `INFO` : Information showing the noteworthy actions by the App
* `FINE` : Details that is not usually noteworthy but may be useful in debugging e.g. print the actual list instead of just its size

[[Implementation-Configuration]]
=== Configuration

Certain properties of the application can be controlled (e.g App name, logging level) through the configuration file (default: `config.json`).

// tag::findwithfeatures[]

=== Find Command with adding tag feature

=======
=== Model
>>>>>>> 3cabc814
==== Rationale
As the current find command work like a union search, users are able to key in multiple keywords at one go and JobbiBot will show
all the internships that matches at least one of the keywords. However, users will not be able to differentiate which
internships matches which keywords they have keyed in. As such this new feature enables them to have a clearer picture of
which internship suits them more and enable them to further filter from the list.

==== Current Implementation

The add tag feature is implemented as part of the find command. However, as models will be change due to the addition of tags,
some codes are implemented within ModelManager.

image::FindCommandSequenceDiagram.png[width="1200"]

As it can be seen from the diagram, `Logic` uses the `InternshipBookParser` class to parse the user command.
After which, `FindCommandParser` is created and use to parse the keyword. The keyword is then set in `ModelManager` via the
setKeywords() method. A `FindCommand` object is then created followed by the `internshipContainsKeywordsPredicate`.

In the second phase, the command is being executed in `FindCommand`. The first updateSearchedInternshipList() update the
searchedInternship with all the internships available and remove all tags from them apart from `saved` tags. Following which
the second updateSearchedInternshipList() update the searchedInternshipList with the internships that matches the keywords
use as the argument in `FindCommand`. Those keywords are then added to the respective internships that matches it through the
addTagsToFilteredList(). `FindCommand` then execute getCommandResult() and return the result of the command execution encapsulated
as a `CommandResult` object and returns it to the `LogicManager` and subsequently to the UI and displayed to the user.

==== Design Considerations

Location of the functions

Alternative 1:

Alternative 2:

Implementation of the codes

Alternative 1:

Alternative 2:

// end::findwithfeatures[]

=== Logging

We are using `java.util.logging` package for logging. The `LogsCenter` class is used to manage the logging levels and logging destinations.

* The logging level can be controlled using the `logLevel` setting in the configuration file (See <<Implementation-Configuration>>)
* The `Logger` for a class can be obtained using `LogsCenter.getLogger(Class)` which will log messages according to the specified logging level
* Currently log messages are output through: `Console` and to a `.log` file.

*Logging Levels*

* `SEVERE` : Critical problem detected which may possibly cause the termination of the application
* `WARNING` : Can continue, but with caution
* `INFO` : Information showing the noteworthy actions by the App
* `FINE` : Details that is not usually noteworthy but may be useful in debugging e.g. print the actual list instead of just its size

[[Implementation-Configuration]]
=== Configuration

Certain properties of the application can be controlled (e.g App name, logging level) through the configuration file (default: `config.json`).
== Documentation

We use asciidoc for writing documentation.

[NOTE]
We chose asciidoc over Markdown because asciidoc, although a bit more complex than Markdown, provides more flexibility in formatting.

=== Editing Documentation

See <<UsingGradle#rendering-asciidoc-files, UsingGradle.adoc>> to learn how to render `.adoc` files locally to preview the end result of your edits.
Alternatively, you can download the AsciiDoc plugin for IntelliJ, which allows you to preview the changes you have made to your `.adoc` files in real-time.

=== Publishing Documentation

See <<UsingTravis#deploying-github-pages, UsingTravis.adoc>> to learn how to deploy GitHub Pages using Travis.

=== Converting Documentation to PDF format

We use https://www.google.com/chrome/browser/desktop/[Google Chrome] for converting documentation to PDF format, as Chrome's PDF engine preserves hyperlinks used in webpages.

Here are the steps to convert the project documentation files to PDF format.

.  Follow the instructions in <<UsingGradle#rendering-asciidoc-files, UsingGradle.adoc>> to convert the AsciiDoc files in the `docs/` directory to HTML format.
.  Go to your generated HTML files in the `build/docs` folder, right click on them and select `Open with` -> `Google Chrome`.
.  Within Chrome, click on the `Print` option in Chrome's menu.
.  Set the destination to `Save as PDF`, then click `Save` to save a copy of the file in PDF format. For best results, use the settings indicated in the screenshot below.

.Saving documentation as PDF files in Chrome
image::chrome_save_as_pdf.png[width="300"]

[[Testing]]
== Testing

=== Running Tests

There are three ways to run tests.

[TIP]
The most reliable way to run tests is the 3rd one. The first two methods might fail some GUI tests due to platform/resolution-specific idiosyncrasies.

*Method 1: Using IntelliJ JUnit test runner*

* To run all tests, right-click on the `src/test/java` folder and choose `Run 'All Tests'`
* To run a subset of tests, you can right-click on a test package, test class, or a test and choose `Run 'ABC'`

*Method 2: Using Gradle*

* Open a console and run the command `gradlew clean allTests` (Mac/Linux: `./gradlew clean allTests`)

[NOTE]
See <<UsingGradle#, UsingGradle.adoc>> for more info on how to run tests using Gradle.

*Method 3: Using Gradle (headless)*

Thanks to the https://github.com/TestFX/TestFX[TestFX] library we use, our GUI tests can be run in the _headless_ mode. In the headless mode, GUI tests do not show up on the screen. That means the developer can do other things on the Computer while the tests are running.

To run tests in headless mode, open a console and run the command `gradlew clean headless allTests` (Mac/Linux: `./gradlew clean headless allTests`)

=== Types of tests

We have two types of tests:

.  *GUI Tests* - These are tests involving the GUI. They include,
.. _System Tests_ that test the entire App by simulating user actions on the GUI. These are in the `systemtests` package.
.. _Unit tests_ that test the individual components. These are in `seedu.address.ui` package.
.  *Non-GUI Tests* - These are tests not involving the GUI. They include,
..  _Unit tests_ targeting the lowest level methods/classes. +
e.g. `seedu.address.commons.StringUtilTest`
..  _Integration tests_ that are checking the integration of multiple code units (those code units are assumed to be working). +
e.g. `seedu.address.storage.StorageManagerTest`
..  Hybrids of unit and integration tests. These test are checking multiple code units as well as how the are connected together. +
e.g. `seedu.address.logic.LogicManagerTest`


=== Troubleshooting Testing
**Problem: `HelpWindowTest` fails with a `NullPointerException`.**

* Reason: One of its dependencies, `UserGuide.html` in `src/main/resources/docs` is missing.
* Solution: Execute Gradle task `processResources`.

== Dev Ops

=== Build Automation

See <<UsingGradle#, UsingGradle.adoc>> to learn how to use Gradle for build automation.

=== Continuous Integration

We use https://travis-ci.org/[Travis CI] and https://www.appveyor.com/[AppVeyor] to perform _Continuous Integration_ on our projects. See <<UsingTravis#, UsingTravis.adoc>> and <<UsingAppVeyor#, UsingAppVeyor.adoc>> for more details.

=== Coverage Reporting

We use https://coveralls.io/[Coveralls] to track the code coverage of our projects. See <<UsingCoveralls#, UsingCoveralls.adoc>> for more details.

=== Documentation Previews
When a pull request has changes to asciidoc files, you can use https://www.netlify.com/[Netlify] to see a preview of how the HTML version of those asciidoc files will look like when the pull request is merged. See <<UsingNetlify#, UsingNetlify.adoc>> for more details.

=== Making a Release

Here are the steps to create a new release.

.  Update the version number in link:{repoURL}/src/main/java/seedu/address/MainApp.java[`MainApp.java`].
.  Generate a JAR file <<UsingGradle#creating-the-jar-file, using Gradle>>.
.  Tag the repo with the version number. e.g. `v0.1`
.  https://help.github.com/articles/creating-releases/[Create a new release using GitHub] and upload the JAR file you created.

=== Managing Dependencies

A project often depends on third-party libraries. For example, Address Book depends on the http://wiki.fasterxml.com/JacksonHome[Jackson library] for XML parsing. Managing these _dependencies_ can be automated using Gradle. For example, Gradle can download the dependencies automatically, which is better than these alternatives. +
a. Include those libraries in the repo (this bloats the repo size) +
b. Require developers to download those libraries manually (this creates extra work for developers)

[appendix]
== Product Scope

=== Features Contribution

[width="59%",cols="22%,<23%,<15%,<50%",options="header",]
|=======================================================================
|Contributor |Feature | Major/Minor | Remarks
| Colin | Ranking/Filtering| Major | Implement a complete set of ranking/filtering/searching commands

| Colin | Model Enhancement | Minor | Modify list view to work with new commands. Allow Refiltering / Searching / Finding from existing list instead of new list

| Colin | Save Command | Minor | Enable users to view their Saved Collection

| Ci Kang | Enhance Find Command | Major | Add tags to internship that matches keywords in find command and enable find command to search for multiple attributes

| Ci Kang | Preview and Enhance view | Minor | Show preview of the important attributes of the internship on the left panel and full details on the right panel

| Wyin | GUI Revamp | Major | Revamp UI to incorporate a Chatbot in the CLI

| Wyin | Save and Unsave Command | Minor | Enable user to add and remove "saved" tags for specific internships into a Saved Collection

|=======================================================================

=== Target user profile

* are university students looking for internships
* but not sure where to start or what to look for
* prefers typing rather than clicking on internship portals
* prefers to an interactive application to search for internships rather than a normal list
* wants to narrow down the list of internships in an intuitive manner
* can type fast
* is reasonably comfortable using CLI apps

=== Value proposition
* A guided and interactive way to find jobs and internships

[appendix]
== User Stories

Priorities: High (must have) - `* * \*`, Medium (nice to have) - `* \*`, Low (unlikely to have) - `*`

[width="59%",cols="22%,<23%,<25%,<30%",options="header",]
|=======================================================================
|Priority |As a ... |I want to ... |So that I can...
|`* * *` | experienced student | filter internship by details (industries/role/location/salary) |narrow down on the list of internship to apply for efficiently

|`* * *` | student | be able view a sorted list of internship (sorted according to my preferences) | know which internship to focus on

|`* * *` | tech-savvy student | have a user-friendly and clean application interface | use the app easily to communicate my preferences and needs

|`* * *` | tech-savvy student | have an interactive interface to source for internships | have a more engaging and personal experience when searching for development opportunities

|`* * *` | student | given a list of potential industries, jobs, skills and related information | better informed of the available options I can explore

|`* * *` | lazy student | save specific internships I am interested it and access it anytime | further narrow down on my interested internships conveniently

|`* * ` | organised student | split up my saved internships into personalised collections | categorise and organise my interested internship in various folders

|`* * ` | new student  | input my relevant skill sets/interests | explore internships that are suitable and interesting for me

|`* * ` | curious student | given data analysis about successful internships and job search within a faculty or in a given year | overview of the job prospects in that year and understand the market competitiveness

|`* *` |lazy student | be able to upload my files / details somewhere | reuse these information for my applications

|`* *` |lazy student | track the internships I have search and applied for | better keep track of them

|`*` | student | know when companies will reply me | know whether I am rejected or not

|=======================================================================

[appendix]
== Use Cases

(For all use cases below, the *System* is the `JobbiBot` and the *Actor* is the `user`, unless specified otherwise)
[discrete]
=== Use case: Start conversation with Jobbi

*MSS*

1.  User requests to start conversation with Jobbi
2.  JobbiBot replies with the next prompt to indicate conversation has started
+
Use case ends.

*Extensions*

[none]
* 2a. User requests to start conversation again after the conversation has begun.
+
[none]
** 2a1. JobbiBot shows an error message.
** Use case resumes at step 2.

[discrete]
=== Use case: Save internship

*MSS*

1.  User requests to list internships
2.  JobbiBot shows a list of all the internships
3.  User requests to save a specific internship in the list
4.  JobbiBot saves the internship
+
Use case ends.

*Extensions*

[none]
* 2a. The list is empty.
+
[none]
** Use case ends.

* 3a. The given index is invalid.
+
[none]
** 3a1. JobbiBot shows an error message.
+
** Use case resumes at step 2.
[none]
* 4a. Users saves an internship that has been saved
+
[none]
** 4a1. JobbiBot shows an error message
** Use case resumes at step 2.

[discrete]
=== Use case: Unsave internship

*MSS*

1.  User requests to list internships
2.  JobbiBot shows a list of all internships
3.  User requests to remove a specific internship from the Saved Collection
4.  JobbiBot removes the internship from the Saved Collection
+
Use case ends.

*Extensions*

[none]
* 2a. The list is empty.
+
[none]
** Use case ends.

* 3a. The given index is invalid.
+
[none]
** 3a1. JobbiBot shows an error message.
+
** Use case resumes at step 2.
[none]
* 4a. Users removes an internship that has been removed
+
[none]
** 4a1. JobbiBot shows an error message
** Use case resumes at step 2.
[discrete]


=== Use case: Finding Internship

*System*: Chat Bot

*MSS*

1. User keys in command to start finding internship
2. Chat Bot gives user a list of prompts ( e.g. Salary, Industry )
3. User follows the prompts and key in the relevant details
4. Chat Bot replies with a list of internship companies and provide filter prompts
5. User views the list and further filter using the prompts given by the Chat Bot
6. Repeat steps 3-5 until the user is satisfied
+
Use case ends.

*Extensions*

[none]
* 3a. User key in invalid inputs or prompts.
+
[none]
** 3a1. Chat Bot detects error and shows user the error.
+
Use case resumes at step 2.

[none]
* 3b. User chooses to terminate conversation with Chat Bot.
+
[none]
** 3b1. Chat Bot requests confirmation.
** 3b2. User confirms termination.
+
Use case ends.

[discrete]
=== Use case: Explore Internship

*System*: Chat Bot

*MSS*

1. User keys in command to explore internship
2. Chat Bot gives user a list of prompts
3. User fills in a prompt or a list of prompts
4. Chat Bot replies with a list of internship companies and provide filter prompts
5. User views the list and further filter using the prompts given by the Chat Bot
6. Repeats steps 3-5 until user is satisfied
+
Use case ends.

*Extensions*

[none]
* 3a. User key in invalid inputs or prompts.
+
[none]
** 3a1. Chat Bot detects error and shows user the error.
+
Use case resumes at step 2.

[none]
* 3b. User chooses to terminate conversation with Chat Bot.
+
[none]
** 3b1. Chat Bot requests confirmation.
** 3b2. User confirms termination.
+
Use case ends.

_{More to be added}_

[appendix]
== Non Functional Requirements

.  Should work on any <<mainstream-os,mainstream OS>> as long as it has Java `1.8.0_60` or higher installed.
.  Should be able to hold up to 1000 internships without a noticeable sluggishness in performance for typical usage.
.  A user with above average typing speed for regular English text (i.e. not code, not system admin commands) should be able to accomplish most of the tasks faster using commands than using the mouse.
.  Should respond to commands within 5 seconds.
.  Should be usable by a novice who is using the system for the first time.
.  A user looking for internship should not need to key in more than 19 commands.
.  An expert or regular user should be able to have the alternative to use command line instead of the chat bot.
.  Should have a clean and easy to use interface.
.  Should be designed for a British-English speaking user.
.  Should be current and up to date (i.e. companies recruitment status).

_{More to be added}_

// tag::glossary[]
[appendix]
== Glossary

[[chatbot]] Chat Bot::
A computer program that stimulates a human conversation by communicating with a real internship.
In this project, our chat bot will guide the user to find his ideal internships.

[[mainstream-os]] Mainstream OS::
Windows, Linux, Unix, OS-X

// end::glossary[]

// tag::productsurvey[]
[appendix]
== ProductSurvey

*Symplicity*

Used by: National University of Singapore (NUS) and Yale-NUS College.

Pros:

* Provides a list of potential internships, research opportunities, full-time job applications,
on-campus jobs for students
* Ability to filter according to job type, company, region, etc.
* Ability to apply for an opportunity via the platform

Cons:

* Does not have a chat bot that interacts and guides its end users so users have to browse through extensively
to find their ideal internships on their own.
// end::productsurvey[]
[appendix]
== Instructions for Manual Testing

Given below are instructions to test the app manually.

[NOTE]
These instructions only provide a starting point for testers to work on; testers are expected to do more _exploratory_ testing.

=== Launch and Shutdown

. Initial launch

.. Download the jar file and copy into an empty folder
.. Double-click the jar file +
   Expected: Shows the GUI with a set of sample contacts. The window size may not be optimum.

. Saving window preferences

.. Resize the window to an optimum size. Move the window to a different region. Close the window.
.. Re-launch the app by double-clicking the jar file. +
   Expected: The most recent window size and region is retained.

_{ more test cases ... }_

=== Saving data

. Dealing with missing/corrupted data files

.. _{explain how to simulate a missing/corrupted file and the expected behavior}_

_{ more test cases ... }_<|MERGE_RESOLUTION|>--- conflicted
+++ resolved
@@ -560,7 +560,6 @@
 
 // end::saveunsave[]
 
-<<<<<<< HEAD
 // tag::dataencryption[]
 === [Proposed] Data Encryption
 
@@ -568,33 +567,10 @@
 
 // end::dataencryption[]
 
-=== Logging
-
-We are using `java.util.logging` package for logging. The `LogsCenter` class is used to manage the logging levels and logging destinations.
-
-* The logging level can be controlled using the `logLevel` setting in the configuration file (See <<Implementation-Configuration>>)
-* The `Logger` for a class can be obtained using `LogsCenter.getLogger(Class)` which will log messages according to the specified logging level
-* Currently log messages are output through: `Console` and to a `.log` file.
-
-*Logging Levels*
-
-* `SEVERE` : Critical problem detected which may possibly cause the termination of the application
-* `WARNING` : Can continue, but with caution
-* `INFO` : Information showing the noteworthy actions by the App
-* `FINE` : Details that is not usually noteworthy but may be useful in debugging e.g. print the actual list instead of just its size
-
-[[Implementation-Configuration]]
-=== Configuration
-
-Certain properties of the application can be controlled (e.g App name, logging level) through the configuration file (default: `config.json`).
-
 // tag::findwithfeatures[]
 
 === Find Command with adding tag feature
 
-=======
-=== Model
->>>>>>> 3cabc814
 ==== Rationale
 As the current find command work like a union search, users are able to key in multiple keywords at one go and JobbiBot will show
 all the internships that matches at least one of the keywords. However, users will not be able to differentiate which
