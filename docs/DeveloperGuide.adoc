= JobbiBot - Developer Guide
:toc:
:toc-title:
:toc-placement: preamble
:sectnums:
:imagesDir: images
:stylesDir: stylesheets
:xrefstyle: full
ifdef::env-github[]
:tip-caption: :bulb:
:note-caption: :information_source:
endif::[]
:repoURL: https://github.com/CS2103JAN2018-F11-B3/tree/master

By: `Team CS2103-F11-B3`      Since: `Jan 2018`      Licence: `MIT`

== Setting up

=== Prerequisites

. *JDK `1.8.0_60`* or later
+
[NOTE]
Having any Java 8 version is not enough. +
This app will not work with earlier versions of Java 8.
+

. *IntelliJ* IDE
+
[NOTE]
IntelliJ by default has Gradle and JavaFx plugins installed. +
Do not disable them. If you have disabled them, go to `File` > `Settings` > `Plugins` to re-enable them.


=== Setting up the project in your computer

. Fork this repo, and clone the fork to your computer
. Open IntelliJ (if you are not in the welcome screen, click `File` > `Close Project` to close the existing project dialog first)
. Set up the correct JDK version for Gradle
.. Click `Configure` > `Project Defaults` > `Project Structure`
.. Click `New...` and find the directory of the JDK
. Click `Import Project`
. Locate the `build.gradle` file and select it. Click `OK`
. Click `Open as Project`
. Click `OK` to accept the default settings
. Open a console and run the command `gradlew processResources` (Mac/Linux: `./gradlew processResources`). It should finish with the `BUILD SUCCESSFUL` message. +
This will generate all resources required by the application and tests.

=== Verifying the setup

. Run the `seedu.address.MainApp` and try a few commands
. <<Testing,Run the tests>> to ensure they all pass.

=== Configurations to do before writing code

==== Configuring the coding style

This project follows https://github.com/oss-generic/process/blob/master/docs/CodingStandards.adoc[oss-generic coding standards]. IntelliJ's default style is mostly compliant with ours but it uses a different import order from ours. To rectify,

. Go to `File` > `Settings...` (Windows/Linux), or `IntelliJ IDEA` > `Preferences...` (macOS)
. Select `Editor` > `Code Style` > `Java`
. Click on the `Imports` tab to set the order

* For `Class count to use import with '\*'` and `Names count to use static import with '*'`: Set to `999` to prevent IntelliJ from contracting the import statements
* For `Import Layout`: The order is `import static all other imports`, `import java.\*`, `import javax.*`, `import org.\*`, `import com.*`, `import all other imports`. Add a `<blank line>` between each `import`

Optionally, you can follow the <<UsingCheckstyle#, UsingCheckstyle.adoc>> document to configure Intellij to check style-compliance as you write code.

==== Updating documentation to match your fork

After forking the repo, links in the documentation will still point to the `se-edu/InternshipBook-level4` repo. If you plan to develop this as a separate product (i.e. instead of contributing to the `se-edu/InternshipBook-level4`) , you should replace the URL in the variable `repoURL` in `DeveloperGuide.adoc` and `UserGuide.adoc` with the URL of your fork.

==== Setting up CI

Set up Travis to perform Continuous Integration (CI) for your fork. See <<UsingTravis#, UsingTravis.adoc>> to learn how to set it up.

After setting up Travis, you can optionally set up coverage reporting for your team fork (see <<UsingCoveralls#, UsingCoveralls.adoc>>).

[NOTE]
Coverage reporting could be useful for a team repository that hosts the final version but it is not that useful for your personal fork.

Optionally, you can set up AppVeyor as a second CI (see <<UsingAppVeyor#, UsingAppVeyor.adoc>>).

[NOTE]
Having both Travis and AppVeyor ensures your App works on both Unix-based platforms and Windows-based platforms (Travis is Unix-based and AppVeyor is Windows-based)

==== Getting started with coding

When you are ready to start coding,

1. Get some sense of the overall design by reading <<Design-Architecture>>.
2. Take a look at <<GetStartedProgramming>>.

== Design

[[Design-Architecture]]
=== Architecture

.Architecture Diagram
image::Architecture.png[width="600"]

The *_Architecture Diagram_* given above explains the high-level design of the App. Given below is a quick overview of each component.

[TIP]
The `.pptx` files used to create diagrams in this document can be found in the link:{repoURL}/docs/diagrams/[diagrams] folder. To update a diagram, modify the diagram in the pptx file, select the objects of the diagram, and choose `Save as picture`.

`Main` has only one class called link:{repoURL}/src/main/java/seedu/address/MainApp.java[`MainApp`]. It is responsible for,

* At app launch: Initializes the components in the correct sequence, and connects them up with each other.
* At shut down: Shuts down the components and invokes cleanup method where necessary.

<<Design-Commons,*`Commons`*>> represents a collection of classes used by multiple other components. Two of those classes play important roles at the architecture level.

* `EventsCenter` : This class (written using https://github.com/google/guava/wiki/EventBusExplained[Google's Event Bus library]) is used by components to communicate with other components using events (i.e. a form of _Event Driven_ design)
* `LogsCenter` : Used by many classes to write log messages to the App's log file.

The rest of the App consists of four components.

* <<Design-Ui,*`UI`*>>: The UI of the App.
* <<Design-Logic,*`Logic`*>>: The command executor.
* <<Design-Model,*`Model`*>>: Holds the data of the App in-memory.
* <<Design-Storage,*`Storage`*>>: Reads data from, and writes data to, the hard disk.

Each of the four components

* Defines its _API_ in an `interface` with the same name as the Component.
* Exposes its functionality using a `{Component Name}Manager` class.

For example, the `Logic` component (see the class diagram given below) defines it's API in the `Logic.java` interface and exposes its functionality using the `LogicManager.java` class.

.Class Diagram of the Logic Component
image::LogicClassDiagram.png[width="800"]

[discrete]
==== Events-Driven nature of the design

The _Sequence Diagram_ below shows how the components interact for the scenario where the user issues the command `delete 1`.

.Component interactions for `delete 1` command (part 1)
image::SDforDeletePerson.png[width="800"]

[NOTE]
Note how the `Model` simply raises a `InternshipBookChangedEvent` when the Address Book data are changed, instead of asking the `Storage` to save the updates to the hard disk.

The diagram below shows how the `EventsCenter` reacts to that event, which eventually results in the updates being saved to the hard disk and the status bar of the UI being updated to reflect the 'Last Updated' time.

.Component interactions for `delete 1` command (part 2)
image::SDforDeletePersonEventHandling.png[width="800"]

[NOTE]
Note how the event is propagated through the `EventsCenter` to the `Storage` and `UI` without `Model` having to be coupled to either of them. This is an example of how this Event Driven approach helps us reduce direct coupling between components.

The sections below give more details of each component.

[[Design-Ui]]
// tag::ui[]
=== UI component

.Structure of the UI Component
image::UiClassDiagramv1.5.png[width="800"]

*API* : link:{repoURL}/src/main/java/seedu/address/ui/Ui.java[`Ui.java`]

The UI consists of a `MainWindow` that is made up of parts e.g.`CommandBox`, `BrowserPanel`, `ChatBotListPanel`, `InternshipListPanel`, `HelpWindow` and `StatusBarFooter`.

All these, including the `MainWindow`, inherit from the abstract `UiPart` class.

The `ChatBotPanel` displays the full message thread between Jobbi and the end user in a JavaFX list view . Each `ChatBotCard` is a single message either from Jobbi or the user. Messages will alternate between Jobbi and user, which means that for every user command entered, Jobbi will respond to it.
// end::ui[]

The `UI` component uses JavaFx UI framework. The layout of these UI parts are defined in matching `.fxml` files that are in the `src/main/resources/view` folder. For example, the layout of the link:{repoURL}/src/main/java/seedu/address/ui/MainWindow.java[`MainWindow`] is specified in link:{repoURL}/src/main/resources/view/MainWindow.fxml[`MainWindow.fxml`]

The `UI` component,

* Executes user commands using the `Logic` component.
* Binds itself to some data in the `Model` so that the UI can auto-update when data in the `Model` change.
* Responds to events raised from various parts of the App and updates the UI accordingly.

[[Design-Logic]]
=== Logic component

[[fig-LogicClassDiagram]]
.Structure of the Logic Component
image::LogicClassDiagram.png[width="800"]

.Structure of Commands in the Logic Component. This diagram shows finer details concerning `XYZCommand` and `Command` in <<fig-LogicClassDiagram>>
image::LogicCommandClassDiagram.png[width="800"]

*API* :
link:{repoURL}/src/main/java/seedu/address/logic/Logic.java[`Logic.java`]

.  `Logic` uses the `InternshipBookParser` class to parse the user command.
.  This results in a `Command` object which is executed by the `LogicManager`.
.  The command execution can affect the `Model` (e.g. adding a internship) and/or raise events.
.  The result of the command execution is encapsulated as a `CommandResult` object which is passed back to the `Ui`.


[[Design-Model]]
=== Model component

.Structure of the Model Component
image::ModelComponentClassDiagram.png[width="800"]

*API* : link:{repoURL}/src/main/java/seedu/address/model/Model.java[`Model.java`]

The `Model`,

* stores a `UserPref` object that represents the user's preferences.
* stores the Internship Book data.
* exposes an unmodifiable `ObservableList<Internship>` that can be 'observed' e.g. the UI can be bound to this list so that the UI automatically updates when the data in the list change.
* does not depend on any of the other three components.

[[Design-Storage]]
=== Storage component

.Structure of the Storage Component
image::StorageClassDiagram.png[width="800"]

*API* : link:{repoURL}/src/main/java/seedu/address/storage/Storage.java[`Storage.java`]

The `Storage` component,

* can save `UserPref` objects in json format and read it back.
* can save the Internship Book data in xml format and read it back.

[[Design-Commons]]
=== Common classes

Classes used by multiple components are in the `seedu.InternshipBook.commons` package.

== Implementation

This section describes some noteworthy details on how certain features are implemented.

// tag::filter[]
=== Filter Feature
==== Implementation

The search and filter command are two complementary features of the JobbiBot.

The search command takes in one or more keywords and returns all internships that contains *ANY* of the keyword(s).

The filter command takes in one or more keywords and returns all internships that contains *ALL* of the keyword(s) from the last searched internship list or the full internship list if the users has not used the search command feature.

See diagram below: <Insert Diagram Here>


==== Design Considerations

===== Aspect: Old Implementation of `Filter Command`

* Saved the list searched keyword argument(s) into a List<String> and add these arguments into the filter command arguments.

** Example: `search marketing`, then `filter singapore` is essentially `filter marketing singapore` since filter only returns arguments that contains all the given keywords
** Rationale 1: Provides two unique function, one to union find all the keyword arguments, whereas the other is a inner join / intersect find of all the keyword arguments.
** Rationale 2: More intuitive for the user to only key in `filter singapore` to get `filter singapore marketing` results after he/she have `search marketing`
** Pros: Easy to implement, only need to create a List<String> to store the last searched arguments and add them to the filter command arguments when filter commmand is executed
** Cons: Fatal design error in the following example: `search marketing analytics`, then `filter singapore` will only return results that contain marketing analytics and singapore.
Whereas the desired output should be internships that either contain marketing singapore or analytics singapore. It was not feasible/easy to change the filter command to produce this desired outcome

See diagram below: <Insert Diagram 2 Here>

===== Aspect: Alternative Implementation 'Filter Command'

* Alternative implementation to solve the above problem was to add a tag called CurrentList whatever is being currently searched.
Regardless of how many search arguments were given in the initial search command, the list will all have the CurrentList tag which allows for easy filtering
as we can simply add CurrentList tag to the filter keywords.

** Example: `Search marketing analytics data engineering` followed by a `filter singapore` will result in `filter singapore CurrentList`
which returns all internships that contains (marketing or analytics or data or engineering) and singapore.
** Pros: Make use of existing Tag Feature. Supposedly easier to implement than changing the model component to save the last searched internship list somewhere and apply filter on it.
** Cons: Will be distracting as the CurrentList tag is applied to the entire list
** Cons: Was harder to implement than expected because the tag had to be cleared
** Note: This add tag feature (done by Ci Kang) is now used to distinguish between search keywords.
E.g `search marketing analytics` will display marketing tag for internship that contain marketing and display analytics tag for internship that contains analytics.

See diagram below: <Insert Diagram 3 Here>

===== Aspect: Current Implementation 'Filter Command'
* Current implementation makes use of the Java FXCollections filteredList.
We created a separate FilteredList<Internship> called SearchedInternshipList and used it together with the existing FilteredList<Internship> FilteredIntership.
Thus we have an InternshipBook , a filteredList (called searchedInternships) which wraps around the InternshipBook, and a filteredList (called filteredInternships) which wraps around the searchedInternship. See code snippet below

----
public class ModelManager extends ComponentManager implements Model {
	...
    private final InternshipBook jobbiBot;
    private final FilteredList<Internship> searchedInternships;
    private final FilteredList<Internship> filteredInternships;
    ...

    public ModelManager(ReadOnlyInternshipBook jobbiBot, UserPrefs userPrefs) {
    	....
    	....
        this.jobbiBot = new InternshipBook(jobbiBot);
        searchedInternships = new FilteredList<>()
        filteredInternships = new FilteredList<>(searchedInternships);
        ...
    }

----

Due to the java wrapper functionality (in the FilteredList<T>), any changes in InternshipBook is propagated down to searchedInternship and then to filteredInternship. This allows us to maintain two different list of internships according to whatever keyword arguments (predicate) have been applied to it.

Additional helper methods were then created to differentiate between updating of the searchedInternship and filteredInternship. See code snippet 2 below


	// For Filter function
    @Override
    public void updateFilteredInternshipList(Predicate<Internship> predicate) {
        requireNonNull(predicate);
        filteredInternships.setPredicate(predicate);
    }

    // For Search Function
    @Override
    public void updateSearchedInternshipList(Predicate<Internship> predicate) {
        requireNonNull(predicate);
        searchedInternships.setPredicate(predicate);
        filteredInternships.setPredicate(predicate);
    }
---

With this, the search and filter function can now work as intended. `search marketing analytics` and `filter singapore` will return results containing (marketing or analytics) and singapore

See Diagram below: <Insert Diagram to show how the propagation works here>

** Pros: Design feature solved in relatively "easy" way without having to change the existing code significantly
** Cons: Was harder to implement as it required knowledge of how the model interacts and worked as well as how the filteredList Java FXCollection worked.


See diagram below <Insert Model Manager Diagram>

// end::filter[]

// tag::chatbot[]
=== Chatbot Feature
The Chatbot is the key UI feature of this application. Through the Chatbot, JobbiBot, students will receive guidance
and step-by-step prompts on how to narrow down their internship search. They are able to communicate with JobbiBot using the CLI.
This is an important feature for our target users because they may not always know how to begin their search or what to look for.

==== Current (Main) Implementation
Each message is displayed within a ListCell, otherwise named as a `ChatBotCard` in JobbiBot. A `ChatBotCard` is made up of a JavaFX HBox class that consists of a Label class.
The Label is used to either display a Jobbi message or an user command input. This mechanism inherits from UiPart and is executed by the UiManager.

When a new event is raised, typically when a user keys in a command, there are three main methods that handle Jobbi and user responses in order to render the conversation between Jobbi and the user on the ListView.

The first method to handle each user input in the command box is `handleUserResponse`.
----
    public ObservableList<String> handleUserResponse(ObservableList<String> listToUpdateWithUserResponse) {
        ...

        // Checks if user has typed the `start` command and adds the current element in the history snapshot list to the ObservableList<String>
        if (historySnapshot.hasElement("start")) {
            listToUpdateWithUserResponse.add("USER:   " + historySnapshot.current());

        // ... Checks if user has restarted conversation if Jobbi ...

        // Returns the updated list which is used in the `buildConversation` method to render the updated ListView
        return listToUpdateWithUserResponse;
    }
----
The second method to handle each Jobbi's response is `handleJobbiResponse`.

----
    public ObservableList<String> handleJobbiResponse(ObservableList<String> listToUpdateWithJobbiResponse,
                                                      String message) {
        ...
        // Checks if the user has typed in `start` command to initiate conversation and add the message returned from the EventBus
        if (historySnapshot.hasElement("start")) {
            listToUpdateWithJobbiResponse.add("JOBBI:  " + message);

        // ... Checks if user has restarted conversation if Jobbi ...

          // Returns the updated list which is used in the `buildConversation` method to render the updated ListView
        return listToUpdateWithJobbiResponse;
    }
----

Finally, the last method takes an ObservableList of strings which has been updated with the both latest Jobbi and user response to an event
and renders a new ListView of the message thread.
----
    public void buildConversation(ObservableList<String> listToBuild) {

        // Maps each message in the updated ObservableList<String> to a ChatBotCard
        ObservableList<ChatBotCard> mappedList = EasyBind.map(
                updatedMessages, (msg) -> new ChatBotCard(msg));

        // ... Recreates the ListView with the new user input ...
    }
----

==== Design Considerations
A JavaFX ListView class was specifically chosen because it allows for the vertical display of items, such a message thread.
A ListView instance is buildable with many ListCell objects so a message thread between Jobbi and user can grow extensively.
It also enables scrolling so that the user is able to scroll up and down to view his or her chat history.

However, two main aspects of the ListView class was altered so that it resembles a message thread:

* The ability to select a list cell was disabled since users should not be able to to select individual messages.
* Auto-scrolling to the latest message was added so that users will always see the latest message on the ListView first.

// end::chatbot[]

// tag::saveunsave[]
=== Save/Unsave Feature
==== Current Implementation

The save/unsave mechanism is facilitated by the addition of a `saved` tag or removal of the `saved` tag
respectively. Inspired by the Instagram saved feature, it allows our users to personally curate specific
internships that they would like to save for a quick reference in the future as opposed to re-searching for
a particular internship again.

However, the special part of this feature is that users do not add or remove the `saved` tags in the CLI.
Instead, they simply type in the command `save` or `unsave` followed by an index number and the command internally
adds a new "saved" tag to the internship or remove the tag. This mechanism inherits from `UndoableCommand` and is
executed by the `LogicManager`.

To achieve the internal addition of a saved tag, we added an `addSavedTagToInternship` method
within the SaveCommand object. This method is self-invocated by the object's other methods, such as `preprocessUndoableCommand`.
----
private Internship addSavedTagToInternship(Internship internship) throws CommandException {

        //Creates a UniqueTagList of the specific internship's tags only
        final UniqueTagList internshipTags = new UniqueTagList(internshipToSave.getTags());

        //Adds a 'saved' tag only to internships that do not already possess the 'saved' tag or else an exception is thrown
        try {
            personTags.add(new Tag(SAVED_TAG));
        } catch (UniqueTagList.DuplicateTagException e) {
            throw new CommandException(MESSAGE_DUPLICATE_SAVED_INTERNSHIP);
        }

        // ... rebuilds the updated list of tags ...

        // returns an internship with all the same information except for an additional "saved" tag
        return new Internship(
                internship.getName(), internship.getPhone(), internship.getEmail(), internship.getAddress(), correctTagReferences);
    }
----
The execution of this method in the `SaveCommand` object affects
the `Model` and `UI` by adding a visible `saved` tag to a specific internship. The result of the `SaveCommand`
execution is encapsulated as a `CommandResult` object which is passed back to UI.

Below is a Sequence Diagram that demonstrates the interaction within the `Logic` component for the
`execute("saved 1")`.

image::SaveCommandSequenceDiagram.png[width="800"]

Similarly, to achieve the internal removal of a saved tag, we added a `removeSavedTagToInternship` method
within the UnsaveCommand object. The implementation of this method and its concept is exactly the opposite of
the SaveCommand since the `saved` tag is being removed.

----
    private Internship removeSavedTagToInternship(Internship internship) {

        //Creates a UniqueTagList of the specific internship's tags only
        final UniqueTagList internshipTags = new UniqueTagList(internshipToUnsave.getTags());

        //Checks for an existing "saved" tag and removes it from the UniqueTagList
        internshipTags.delete(new Tag(SAVED_TAG));

        // ... rebuilds the new list of tags and returns same person object without "saved" tag  ...
    }

----

==== Design Considerations

With the `saved` tag, users are able to identify the internships they have saved in their personal collection in the `InternshipCardPanel`.
When users want to remove the internship from their collection, they can type the `unsave` command to remove the tag.
To view the entire collection, they can type `find saved` or `filter saved` into the CLI that basically searches for all the
internships with "saved" tags and displays the filtered list.

We chose to use the addition and removal of tags for two main reasons:

* It is visible to the user which internship has been saved or unsaved.
* It is more straightforward in terms of implementation to do a search by a specific tag to display the Saved Collection.
* Users are able to further narrow down on their search from the Saved Collection. For example, `find saved business` will return a filtered list of internships
in the Saved Collection that are related to the business industry.

===== Alternative Solution 1: Readapt the existing Implementation of the `edit` Command
The `edit` command allowed users to edit the tags of a specific existing internship. We could have potentially used it to add the `saved` tag to specific internships

*** Pros: Much simpler implementation since the `edit` command has been provided by the Address Book 4.
*** Cons 1: Editing tags with the `edit` command erase previous tags from the internship but we want to add the `saved` tag to the existing tags.
*** Cons 2: The command line input is relatively less user-friendly. For example, the user had to input `edit 1 t/saved` to add `saved` tag to the first internship of the filtered list.
On the other hand, the `save` command only requires the user to type in `save 1` for the same outcome.

===== Alternative Solution 2: Create an additional model
Another idea was to create separate Internship Book Model and its own storage for the Saved Collections

*** Pros: Able to save in hard disk storage
*** Cons: May have performance issues in terms of memory usage and may have to significantly change the architecture

// end::saveunsave[]


// tag::findwithfeatures[]

=== Find Command with Adding Tag Feature

==== Rationale
As the current find command work like a union search, users are able to key in multiple keywords at one go and JobbiBot will show
all the internships that matches at least one of the keywords. However, users will not be able to differentiate which
internships matches which keywords they have keyed in. As such this new feature enables them to have a clearer picture of
which internship suits them more and enable them to further filter from the list.

==== Current Implementation

The add tag feature is implemented as part of the find command. However, as models will be change due to the addition of tags,
some codes are implemented within ModelManager.

image::FindCommandSequenceDiagram.png[width="1200"]

As it can be seen from the diagram, `Logic` uses the `InternshipBookParser` class to parse the user command.
After which, `FindCommandParser` is created and use to parse the keyword. The keyword is then set in `ModelManager` via the
setKeywords() method. A `FindCommand` object is then created followed by the `internshipContainsKeywordsPredicate`.

In the second phase, the command is being executed in `FindCommand`. The first updateSearchedInternshipList() update the
searchedInternship with all the internships available and remove all tags from them apart from `saved` tags. Following which
the second updateSearchedInternshipList() update the searchedInternshipList with the internships that matches the keywords
use as the argument in `FindCommand`. Those keywords are then added to the respective internships that matches it through the
addTagsToFilteredList(). `FindCommand` then execute getCommandResult() and return the result of the command execution encapsulated
as a `CommandResult` object and returns it to the `LogicManager` and subsequently to the UI and displayed to the user.

==== Design Considerations

Initial: Adding the addition and removal of tags from internship method under `FindCommand` since it is ultimately used when executing FindCommand.

Refinement: Since the addition and removal of tags to internship involves modifying of internship, these methods are added to the
internship class as shown below. An additional check for `saved` tag was added as well as from the users perspective, they would
want to search for other internship while keeping those that are searched before with the `saved` tag.

----
    public Internship removeTagsFromInternship() {
        final UniqueTagList internshipTags = new UniqueTagList(getTags());

        for (Tag tagToBeRemoved : tags) {
            if (!tagToBeRemoved.toString().equals(SAVED_TAG_NAME)) {
                try {
                    internshipTags.delete(tagToBeRemoved);
                } catch (TagNotFoundException e) {
                    assert false;
                    throw new AssertionError("Impossible! Should not have TagNotFoundException");
                }
            }
        }

        ...
        ...

        return new Internship(
                getName(), getSalary(), getEmail(), getAddress(),
                getIndustry(), getRegion(), getRole(), correctTagReferences);
    }

    public Internship addTagsToInternship(String keyword) {
        final UniqueTagList internshipTags = new UniqueTagList(getTags());

        try {
            internshipTags.add(new Tag(keyword));
        } catch (UniqueTagList.DuplicateTagException e) {
            throw new AssertionError("Operation would result in duplicate tags");
        }
        ...
        ...

        return new Internship(
                getName(), getSalary(), getEmail(), getAddress(),
                getIndustry(), getRegion(), getRole(), correctTagReferences);
    }
----

Implementation of the codes

Initial: To implement the addTagsToFilteredList method, a double for loop was used to loop through both keywords and internships
in order to find the match and proceed with the addition of tags to the internship.

----
    public static void addTagsToFilteredList (List<String> filterKeywords,
                                              ObservableList<Internship> filteredInternships, Model model)
            throws CommandException {

        for (String keywords : filterKeywords) {
            for (Internship filteredInternship : filteredInternships) {
                if (StringUtil.containsWordIgnoreCase(filteredInternship.toString(), keywords)) {
                    try {
                        model.updateInternship(filteredInternship,
                                addTagsToInternshipWithMatch(keywords, filteredInternship));
                    } catch (DuplicateInternshipException e) {
                        throw new CommandException(MESSAGE_DUPLICATE_INTERNSHIP);
                    } catch (InternshipNotFoundException e) {
                        throw new AssertionError("The target internship cannot be missing");
                    }
                }
            }
        }
    }
----

Code Refinement: However, there were SRP violation there as the method was used to find internship that is matching the keyword,
add the keyword tag and also update the internship. Furthermore, the code was deeply nested as well. As such, concept of abstraction
was used to separate the functions into individual methods as shown below.
----
    public CommandResult execute() {
        model.removeTagsFromAllInternshipList();
        model.updateSearchedInternshipList(predicate);
        model.addTagsToFilteredList();
        return getCommandResult();
    }
----

==== Additional Enhancement

From the users perspective, they might want to find again if the result was not up to their satisfaction.
As such, the implementation was designed in such a way that subsequent find will reset the tags from the internship.

Since List command is used to show the entire list in the display, a feature is added to it such that all the tags are removed from the internships
to allow the user to see the entire internship list.
----
    public void removeTagsFromFilteredList() {
        for (Internship internship : getFilteredInternshipList()) {
            try {
                updateInternship(internship, internship.removeTagsFromInternship());
            } catch (DuplicateInternshipException e) {
                throw new AssertionError(MESSAGE_DUPLICATE_SAVED_INTERNSHIP);
            } catch (InternshipNotFoundException e) {
                throw new AssertionError("The target internship cannot be missing");
            }
        }
    }
----
Rather than throwing exception, assertion is used instead because users do not key in the value but instead, downloads
the internship book and insert it into the program. As such, there should not be any duplicate internship. Any duplicate internships
will result in the program malfunctioning and no internship being listed on the left panel.
// end::findwithfeatures[]

// tag::undoredo[]
=== Undo/Redo feature
==== Current Implementation

The undo/redo mechanism is facilitated by an `UndoRedoStack`, which resides inside `LogicManager`. It supports undoing and redoing of commands that modifies the state of the address book (e.g. `add`, `edit`). Such commands will inherit from `UndoableCommand`.

`UndoRedoStack` only deals with `UndoableCommands`. Commands that cannot be undone will inherit from `Command` instead. The following diagram shows the inheritance diagram for commands:

image::LogicCommandClassDiagram.png[width="800"]

As you can see from the diagram, `UndoableCommand` adds an extra layer between the abstract `Command` class and concrete commands that can be undone, such as the `DeleteCommand`. Note that extra tasks need to be done when executing a command in an _undoable_ way, such as saving the state of the address book before execution. `UndoableCommand` contains the high-level algorithm for those extra tasks while the child classes implements the details of how to execute the specific command. Note that this technique of putting the high-level algorithm in the parent class and lower-level steps of the algorithm in child classes is also known as the https://www.tutorialspoint.com/design_pattern/template_pattern.htm[template pattern].

Commands that are not undoable are implemented this way:
[source,java]
----
public class ListCommand extends Command {
    @Override
    public CommandResult execute() {
        // ... list logic ...
    }
}
----

With the extra layer, the commands that are undoable are implemented this way:
[source,java]
----
public abstract class UndoableCommand extends Command {
    @Override
    public CommandResult execute() {
        // ... undo logic ...

        executeUndoableCommand();
    }
}

public class DeleteCommand extends UndoableCommand {
    @Override
    public CommandResult executeUndoableCommand() {
        // ... delete logic ...
    }
}
----

Suppose that the user has just launched the application. The `UndoRedoStack` will be empty at the beginning.

The user executes a new `UndoableCommand`, `delete 5`, to delete the 5th internship in the address book. The current state of the address book is saved before the `delete 5` command executes. The `delete 5` command will then be pushed onto the `undoStack` (the current state is saved together with the command).

image::UndoRedoStartingStackDiagram.png[width="800"]

As the user continues to use the program, more commands are added into the `undoStack`. For example, the user may execute `add n/David ...` to add a new internship.

image::UndoRedoNewCommand1StackDiagram.png[width="800"]

[NOTE]
If a command fails its execution, it will not be pushed to the `UndoRedoStack` at all.

The user now decides that adding the internship was a mistake, and decides to undo that action using `undo`.

We will pop the most recent command out of the `undoStack` and push it back to the `redoStack`. We will restore the address book to the state before the `add` command executed.

image::UndoRedoExecuteUndoStackDiagram.png[width="800"]

[NOTE]
If the `undoStack` is empty, then there are no other commands left to be undone, and an `Exception` will be thrown when popping the `undoStack`.

The following sequence diagram shows how the undo operation works:

image::UndoRedoSequenceDiagram.png[width="800"]

The redo does the exact opposite (pops from `redoStack`, push to `undoStack`, and restores the address book to the state after the command is executed).

[NOTE]
If the `redoStack` is empty, then there are no other commands left to be redone, and an `Exception` will be thrown when popping the `redoStack`.

The user now decides to execute a new command, `clear`. As before, `clear` will be pushed into the `undoStack`. This time the `redoStack` is no longer empty. It will be purged as it no longer make sense to redo the `add n/David` command (this is the behavior that most modern desktop applications follow).

image::UndoRedoNewCommand2StackDiagram.png[width="800"]

Commands that are not undoable are not added into the `undoStack`. For example, `list`, which inherits from `Command` rather than `UndoableCommand`, will not be added after execution:

image::UndoRedoNewCommand3StackDiagram.png[width="800"]

The following activity diagram summarize what happens inside the `UndoRedoStack` when a user executes a new command:

image::UndoRedoActivityDiagram.png[width="650"]

==== Design Considerations

===== Aspect: Implementation of `UndoableCommand`

* **Alternative 1 (current choice):** Add a new abstract method `executeUndoableCommand()`
** Pros: We will not lose any undone/redone functionality as it is now part of the default behaviour. Classes that deal with `Command` do not have to know that `executeUndoableCommand()` exist.
** Cons: Hard for new developers to understand the template pattern.
* **Alternative 2:** Just override `execute()`
** Pros: Does not involve the template pattern, easier for new developers to understand.
** Cons: Classes that inherit from `UndoableCommand` must remember to call `super.execute()`, or lose the ability to undo/redo.

===== Aspect: How undo & redo executes

* **Alternative 1 (current choice):** Saves the entire address book.
** Pros: Easy to implement.
** Cons: May have performance issues in terms of memory usage.
* **Alternative 2:** Individual command knows how to undo/redo by itself.
** Pros: Will use less memory (e.g. for `delete`, just save the internship being deleted).
** Cons: We must ensure that the implementation of each individual command are correct.


===== Aspect: Type of commands that can be undone/redone

* **Alternative 1 (current choice):** Only include commands that modifies the address book (`add`, `clear`, `edit`).
** Pros: We only revert changes that are hard to change back (the view can easily be re-modified as no data are * lost).
** Cons: User might think that undo also applies when the list is modified (undoing filtering for example), * only to realize that it does not do that, after executing `undo`.
* **Alternative 2:** Include all commands.
** Pros: Might be more intuitive for the user.
** Cons: User have no way of skipping such commands if he or she just want to reset the state of the address * book and not the view.
**Additional Info:** See our discussion  https://github.com/se-edu/InternshipBook-level4/issues/390#issuecomment-298936672[here].


===== Aspect: Data structure to support the undo/redo commands

* **Alternative 1 (current choice):** Use separate stack for undo and redo
** Pros: Easy to understand for new Computer Science student undergraduates to understand, who are likely to be * the new incoming developers of our project.
** Cons: Logic is duplicated twice. For example, when a new command is executed, we must remember to update * both `HistoryManager` and `UndoRedoStack`.
* **Alternative 2:** Use `HistoryManager` for undo/redo
** Pros: We do not need to maintain a separate stack, and just reuse what is already in the codebase.
** Cons: Requires dealing with commands that have already been undone: We must remember to skip these commands. Violates Single Responsibility Principle and Separation of Concerns as `HistoryManager` now needs to do two * different things.
// end::undoredo[]

=== Logging

We are using `java.util.logging` package for logging. The `LogsCenter` class is used to manage the logging levels and logging destinations.

* The logging level can be controlled using the `logLevel` setting in the configuration file (See <<Implementation-Configuration>>)
* The `Logger` for a class can be obtained using `LogsCenter.getLogger(Class)` which will log messages according to the specified logging level
* Currently log messages are output through: `Console` and to a `.log` file.

*Logging Levels*

* `SEVERE` : Critical problem detected which may possibly cause the termination of the application
* `WARNING` : Can continue, but with caution
* `INFO` : Information showing the noteworthy actions by the App
* `FINE` : Details that is not usually noteworthy but may be useful in debugging e.g. print the actual list instead of just its size

[[Implementation-Configuration]]
=== Configuration

Certain properties of the application can be controlled (e.g App name, logging level) through the configuration file (default: `config.json`).

== Documentation

We use asciidoc for writing documentation.

[NOTE]
We chose asciidoc over Markdown because asciidoc, although a bit more complex than Markdown, provides more flexibility in formatting.

=== Editing Documentation

See <<UsingGradle#rendering-asciidoc-files, UsingGradle.adoc>> to learn how to render `.adoc` files locally to preview the end result of your edits.
Alternatively, you can download the AsciiDoc plugin for IntelliJ, which allows you to preview the changes you have made to your `.adoc` files in real-time.

=== Publishing Documentation

See <<UsingTravis#deploying-github-pages, UsingTravis.adoc>> to learn how to deploy GitHub Pages using Travis.

=== Converting Documentation to PDF format

We use https://www.google.com/chrome/browser/desktop/[Google Chrome] for converting documentation to PDF format, as Chrome's PDF engine preserves hyperlinks used in webpages.

Here are the steps to convert the project documentation files to PDF format.

.  Follow the instructions in <<UsingGradle#rendering-asciidoc-files, UsingGradle.adoc>> to convert the AsciiDoc files in the `docs/` directory to HTML format.
.  Go to your generated HTML files in the `build/docs` folder, right click on them and select `Open with` -> `Google Chrome`.
.  Within Chrome, click on the `Print` option in Chrome's menu.
.  Set the destination to `Save as PDF`, then click `Save` to save a copy of the file in PDF format. For best results, use the settings indicated in the screenshot below.

.Saving documentation as PDF files in Chrome
image::chrome_save_as_pdf.png[width="300"]

[[Testing]]
== Testing

=== Running Tests

There are three ways to run tests.

[TIP]
The most reliable way to run tests is the 3rd one. The first two methods might fail some GUI tests due to platform/resolution-specific idiosyncrasies.

*Method 1: Using IntelliJ JUnit test runner*

* To run all tests, right-click on the `src/test/java` folder and choose `Run 'All Tests'`
* To run a subset of tests, you can right-click on a test package, test class, or a test and choose `Run 'ABC'`

*Method 2: Using Gradle*

* Open a console and run the command `gradlew clean allTests` (Mac/Linux: `./gradlew clean allTests`)

[NOTE]
See <<UsingGradle#, UsingGradle.adoc>> for more info on how to run tests using Gradle.

*Method 3: Using Gradle (headless)*

Thanks to the https://github.com/TestFX/TestFX[TestFX] library we use, our GUI tests can be run in the _headless_ mode. In the headless mode, GUI tests do not show up on the screen. That means the developer can do other things on the Computer while the tests are running.

To run tests in headless mode, open a console and run the command `gradlew clean headless allTests` (Mac/Linux: `./gradlew clean headless allTests`)

=== Types of tests

We have two types of tests:

.  *GUI Tests* - These are tests involving the GUI. They include,
.. _System Tests_ that test the entire App by simulating user actions on the GUI. These are in the `systemtests` package.
.. _Unit tests_ that test the individual components. These are in `seedu.address.ui` package.
.  *Non-GUI Tests* - These are tests not involving the GUI. They include,
..  _Unit tests_ targeting the lowest level methods/classes. +
e.g. `seedu.address.commons.StringUtilTest`
..  _Integration tests_ that are checking the integration of multiple code units (those code units are assumed to be working). +
e.g. `seedu.address.storage.StorageManagerTest`
..  Hybrids of unit and integration tests. These test are checking multiple code units as well as how the are connected together. +
e.g. `seedu.address.logic.LogicManagerTest`


=== Troubleshooting Testing
**Problem: `HelpWindowTest` fails with a `NullPointerException`.**

* Reason: One of its dependencies, `UserGuide.html` in `src/main/resources/docs` is missing.
* Solution: Execute Gradle task `processResources`.

== Dev Ops

=== Build Automation

See <<UsingGradle#, UsingGradle.adoc>> to learn how to use Gradle for build automation.

=== Continuous Integration

We use https://travis-ci.org/[Travis CI] and https://www.appveyor.com/[AppVeyor] to perform _Continuous Integration_ on our projects. See <<UsingTravis#, UsingTravis.adoc>> and <<UsingAppVeyor#, UsingAppVeyor.adoc>> for more details.

=== Coverage Reporting

We use https://coveralls.io/[Coveralls] to track the code coverage of our projects. See <<UsingCoveralls#, UsingCoveralls.adoc>> for more details.

=== Documentation Previews
When a pull request has changes to asciidoc files, you can use https://www.netlify.com/[Netlify] to see a preview of how the HTML version of those asciidoc files will look like when the pull request is merged. See <<UsingNetlify#, UsingNetlify.adoc>> for more details.

=== Making a Release

Here are the steps to create a new release.

.  Update the version number in link:{repoURL}/src/main/java/seedu/address/MainApp.java[`MainApp.java`].
.  Generate a JAR file <<UsingGradle#creating-the-jar-file, using Gradle>>.
.  Tag the repo with the version number. e.g. `v0.1`
.  https://help.github.com/articles/creating-releases/[Create a new release using GitHub] and upload the JAR file you created.

=== Managing Dependencies

A project often depends on third-party libraries. For example, Address Book depends on the http://wiki.fasterxml.com/JacksonHome[Jackson library] for XML parsing. Managing these _dependencies_ can be automated using Gradle. For example, Gradle can download the dependencies automatically, which is better than these alternatives. +
a. Include those libraries in the repo (this bloats the repo size) +
b. Require developers to download those libraries manually (this creates extra work for developers)

[appendix]
== Product Scope

=== Features Contribution

[width="59%",cols="22%,<23%,<15%,<50%",options="header",]
|=======================================================================
|Contributor |Feature | Major/Minor | Remarks
| Colin | Sorting/Filtering| Major | Designed and implemented a complete set of sorting/filtering/searching commands. Searching implemented by TanCiKang

| Colin | Model Enhancement | Minor | Modify list view to work with new commands. Allow filtering / sorting from existing list instead of new list

| Ci Kang | Enhance Find Command | Major | Add tags to internship that matches keywords in find command and enable find command to search for multiple attributes

| Ci Kang | Preview and Enhance view | Minor | Show preview of the important attributes of the internship on the left panel and full details on the right panel

| Wyin | GUI Revamp | Major | Revamp UI to incorporate a Chatbot in the CLI

| Wyin | Save and Unsave Command | Minor | Enable user to add and remove "saved" tags for specific internships into a Saved Collection

|=======================================================================

=== Target user profile

* are university students looking for internships
* but not sure how to start or what to look for
* prefers to an interactive application to source for internships rather than a normal and static web application
* wants to narrow down the list of internships with guidance
* prefers typing rather than clicking on internship portals
* can type fast
* is reasonably comfortable using CLI apps

=== Value proposition
* A guided and interactive way to find jobs and internships

[appendix]
== User Stories

Priorities: High (must have) - `* * \*`, Medium (nice to have) - `* \*`, Low (unlikely to have) - `*`

[width="59%",cols="22%,<23%,<25%,<30%",options="header",]
|=======================================================================
|Priority |As a ... |I want to ... |So that I can...
|`* * *` | experienced student | filter internship by details (industries/role/location/salary) |narrow down on the list of internship to apply for efficiently

|`* * *` | student | be able view a sorted list of internship (sorted according to my preferences) | know which internship to focus on

|`* * *` | tech-savvy student | have a user-friendly and clean application interface | use the app easily to communicate my preferences and needs

|`* * *` | tech-savvy student | have an interactive interface to source for internships | have a more engaging and personal experience when searching for development opportunities

|`* * *` | student | given a list of potential industries, jobs, skills and related information | better informed of the available options I can explore

|`* * *` | lazy student | save specific internships I am interested it and access it anytime | further narrow down on my interested internships conveniently

|`* *`| organised student | split up my saved internships into personalised collections | categorise and organise my interested internship in various folders

|`* *` | new student  | input my relevant skill sets/interests | explore internships that are suitable and interesting for me

|`* *` | curious student | given data analysis about successful internships and job search within a faculty or in a given year | overview of the job prospects in that year and understand the market competitiveness

|`* *` |lazy student | be able to upload my files / details somewhere | reuse these information for my applications

|`* *` |lazy student | track the internships I have search and applied for | better keep track of them

|`*` | student | know when companies will reply me | know whether I am rejected or not

|=======================================================================


[appendix]
== Use Cases

(For all use cases below, the *System* is the `JobbiBot` and the *Actor* is the `user`, unless specified otherwise)
[discrete]
// tag::usecase1[]
=== Use case: Start conversation with Jobbi

*MSS*

1.  User requests to start conversation with JobbiBot
2.  JobbiBot replies with the next prompt to indicate conversation has started
+
Use case ends.

*Extensions*

[none]
* 2a. User requests to start conversation again after the conversation has begun.
+
[none]
** 2a1. JobbiBot shows an error message.
** Use case resumes at step 2.

[discrete]
=== Use case: Save internship

*MSS*

1.  User requests to list internships
2.  JobbiBot shows a list of all the internships
3.  User requests to save a specific internship in the list
4.  JobbiBot saves the internship
+
Use case ends.

*Extensions*

[none]
* 2a. The list is empty.
+
[none]
** Use case ends.

* 3a. The given index is invalid.
+
[none]
** 3a1. JobbiBot shows an error message.
+
** Use case resumes at step 2.
[none]
* 4a. Users saves an internship that has been saved
+
[none]
** 4a1. JobbiBot shows an error message
** Use case resumes at step 2.

[discrete]
=== Use case: Unsave internship

*MSS*

1.  User requests to list the Saved Collection
2.  JobbiBot shows a list of the Saved Collection
3.  User requests to remove a specific internship from the Saved Collection
4.  JobbiBot removes the internship from the Saved Collection
+
Use case ends.

*Extensions*

[none]
* 2a. The Saved Collection is empty.
+
[none]
** Use case ends.

* 3a. The given index is invalid.
+
[none]
** 3a1. JobbiBot shows an error message.
+
** Use case resumes at step 2.
[none]
* 4a. Users removes an internship that has been removed
+
[none]
** 4a1. JobbiBot shows an error message
** Use case resumes at step 2.

[discrete]
=== Use case: Finding Internship

*MSS*

1. User keys in a list of keywords to search  for internship byby
2. JobbiBot returns user the list of internships which contains the keywords
3. User can choose to re-search again if not satisfied

+
Use case ends.

*Extensions*

[none]
* 2a. JobbiBot returns no found internships
+
[none]
** 2a1. JobbiBot will recommend user to re-search using other keywords
+
Use case resumes at step 3.

[discrete]
=== Use case: Filtering Internship

*MSS*

1. User keys in a list of keywords to filter the currently searched internship list (from the finding internship use case above)
2. JobbiBot returns user the list of internships which contains all the keywords entered from the searched list
3. User can choose to re-filter in another set of keywords to narrow the searched internship list (from the finding internship use case)

+
Use case ends.

*Extensions*

[none]
* 2a. JobbiBot returns no found internships
+
[none]
** 2a1. JobbiBot will recommend user to re-filter using other keywords
** 2a2. User can also use undo function to return back to last searched or filtered internship list


[discrete]
=== Use case: Sorting Internship

*MSS*

1. User keys in keywords to sort the currently searched or filtered internship list by
2. JobbiBot returns user the list of internships sorted according to the keyword matching the internship attributes (e.g name, industry, role).
3. User can choose to sort up to three keyword attributes
4. JobbiBot will sort the internship by the first keyword attribute, followed by the next two keyword attribute

+
Use case ends.
// end::usecase1[]

// tag::nonfunctionalrequirements[]
[appendix]
== Non Functional Requirements

.  Should work on any <<mainstream-os,mainstream OS>> as long as it has Java `1.8.0_60` or higher installed.
.  Should be able to hold up to 1000 internships without a noticeable sluggishness in performance for typical usage.
.  A user with above average typing speed for regular English text (i.e. not code, not system admin commands) should be able to accomplish most of the tasks faster using commands than using the mouse.
.  Should respond to commands within 5 seconds.
.  Should be usable by a novice who is using the system for the first time.
.  A user looking for internship should not need to key in more than 19 commands.
.  An expert or regular user should be able to have the alternative to use command line instead of the chat bot.
.  Should have a clean and easy to use interface.
.  Should be designed for a British-English speaking user.
.  Should be current and up to date (i.e. companies recruitment status).
// end::nonfunctionalrequirements[]

// tag::glossary[]
[appendix]
== Glossary

[[chatbot]] Chat Bot::
A computer program that stimulates a human conversation by communicating with a real internship.
In this project, our chat bot will guide the user to find his ideal internships.

[[mainstream-os]] Mainstream OS::
Windows, Linux, Unix, OS-X

// end::glossary[]

// tag::productsurvey[]
[appendix]
== ProductSurvey

*Symplicity*

Used by: National University of Singapore (NUS) and Yale-NUS College.

Pros:

* Provides a list of potential internships, research opportunities, full-time job applications,
on-campus jobs for students
* Ability to filter according to job type, company, region, etc.
* Ability to apply for an opportunity via the platform

Cons:

* Does not have a chat bot that interacts and guides its end users so users have to browse through extensively
to find their ideal internships on their own.
// end::productsurvey[]
[appendix]
== Instructions for Manual Testing

Given below are instructions to test the app manually.

[NOTE]
These instructions only provide a starting point for testers to work on; testers are expected to do more _exploratory_ testing.

=== Launch and Shutdown

. Initial launch

.. Download the jar file and copy into an empty folder
.. Double-click the jar file +
   Expected: Shows the GUI with a set of sample contacts. The window size may not be optimum.

. Saving window preferences

.. Resize the window to an optimum size. Move the window to a different region. Close the window.
.. Re-launch the app by double-clicking the jar file. +
   Expected: The most recent window size and region is retained.

// tag::manualtestwyin[]
=== Starting a conversation with JobbiBot

Starting a conversation with JobbiBot when the application is launched .

.. Test case: `start` +
    Expected: JobbiBot prints a response message in the message thread that prompts the user to find preferred industries and roles.
.. Test case: `start x` (where x is an integer, alphabet or non alphanumerical character) +
    Expected: Conversation not started. Error details shown in the message thread.
.. Test case: Subsequent `start` commands after entering the initial `start` commands +
    Expected: JobbiBot says that the conversation has already started and subsequent `start` commands has no effect on initiating the conversation again.

=== Clearing a previous conversation with JobbiBot

Restarting a conversation with JobbiBot after typing more than 4 commands in the CLI.

.. Test case: `new x` (where x is an integer, alphabet or non alphanumerical character) +
    Expected: Previous conversation is not cleared. Error details shown in the message thread.
.. Test case: `new` +
    Expected: Clears entire previous message thread and user only sees the JobbiBot welcome message left.
.. Test case: `list` +
    Expected: Error detail is shown in the message thread. JobbiBot prompts the user to type the `start` command to restart the conversation.

=== Saving an internship to Saved Collection

. Saving an internship while all internships are listed.

.. Prerequisites: List all internships using the `list` command. Multiple internships in the list.
.. Test case: `save 1` +
   Expected: First internship is saved from the list as visible from the `saved` tag added to the internship. Details of the successful saved internship are shown as a JobbiBot response in the message thread.
.. Test case: `save 1` to save the same internship from the same list again +
    Expected: Internship cannot be saved twice. Error details shown in the message thread.
.. Test case: `save 0` +
   Expected: No internship is saved. Error details shown in the message thread.
.. Test case: `save -2` +
  Expected: No internship is saved. Error details shown in the message thread.
.. Other incorrect save commands to try: `save`, `save x` or `x save` (where x is larger than the list size or x is not an alphanumerical character
 or x is a mathematical expression that evaluates to an positive integer),  +
   Expected: No internship is saved. Error details shown in the message thread.


=== Removing an internship to Saved Collection

. Removing an internship while all internships are listed.

.. Prerequisites: List all internships from the Saved Internship Collection using the `find saved` or `filter saved` command. Multiple internships in the Saved Collection.
.. Test case: `unsave 1` +
   Expected: First internship is removed from the Saved Collection as visible from the `saved` tag being removed from the internship and the internship is removed from the Saved Collection. Details of the successful removal are shown as a JobbiBot response in the message thread.
.. Test case: `unsave 0` +
   Expected: No internship is removed from Saved Collection. Error details shown in the message thread.
.. Test case: `save -2` +
  Expected: No internship is removed from Saved Collection. Error details shown in the message thread.
.. Other incorrect save commands to try: `unsave`, `unsave x` or `x unsave` (where x is larger than the list size or x is not an alphanumerical character
 or x is a mathematical expression that evaluates to an positive integer),  +
<<<<<<< HEAD
   Expected: Similar to previous.
// end::manualtestwyin[]

// tag::manualtestcikang[]

=== Finding an internship

. Find internships using keyword/s

.. Prerequisites: Nil
.. Test case: `find KEYWORD` +
   Expected: Internships matching the keyword are all listed on the left panel. Keywords matching the internship are added as tags to the internships.
.. Test case: `find KEYWORD1 KEYWORD2` +
   Expected: Searched internship list on the left is replaced with the new list matching KEYWORD1 and/or KEYWORD2.
.. Test case: `find ` +
   Expected: Invalid command format. Error details shown in the message thread.

=== Finding saved internships

. Find saved internships

.. Prerequisites: Have saved at least one internship with the save command.
.. Test case: `find saved` +
   Expected: Saved Internships matching are all listed on the left panel.
.. Test case: `find KEYWORD1 saved` +
   Expected: Internships matching keyword1 and/or saved are showed, internships matching keyword1 have keyword tags added.

=== List internships

. List internships

.. Prerequisites: Have saved at least one internship, have executed find command such that the list on the left panel is not the full list.
.. Test case: `list` +
   Expected: Left panel display full internships, keyword tags attached during find command are removed.
.. Test case: `list KEYWORD` +
   Expected: Invalid command format. Error details shown in the message thread.
.. Other incorrect list commands to try: `list 0`, `list 1` or `list abc` +
   Expected: Similar to previous.

=== Select internship

   . Select internship

   .. Prerequisites: Have saved at least one internship available in the left panel.
   .. Test case: `select 1` +
      Expected: Right panel display full details of internship from internsg.

// end::manualtestcikang[]

=== Saving data

. Dealing with missing/corrupted data files

.. _{explain how to simulate a missing/corrupted file and the expected behavior}_

_{ more test cases ... }_
=======
   Expected: No internship is removed from Saved Collection. Error details shown in the message thread.
// end::manualtestwyin[]
>>>>>>> 93591d13
<|MERGE_RESOLUTION|>--- conflicted
+++ resolved
@@ -1239,8 +1239,7 @@
   Expected: No internship is removed from Saved Collection. Error details shown in the message thread.
 .. Other incorrect save commands to try: `unsave`, `unsave x` or `x unsave` (where x is larger than the list size or x is not an alphanumerical character
  or x is a mathematical expression that evaluates to an positive integer),  +
-<<<<<<< HEAD
-   Expected: Similar to previous.
+   Expected: No internship is removed from Saved Collection. Error details shown in the message thread.
 // end::manualtestwyin[]
 
 // tag::manualtestcikang[]
@@ -1295,8 +1294,4 @@
 
 .. _{explain how to simulate a missing/corrupted file and the expected behavior}_
 
-_{ more test cases ... }_
-=======
-   Expected: No internship is removed from Saved Collection. Error details shown in the message thread.
-// end::manualtestwyin[]
->>>>>>> 93591d13
+_{ more test cases ... }_