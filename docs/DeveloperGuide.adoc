= JobbiBot - Developer Guide
:toc:
:toc-title:
:toc-placement: preamble
:sectnums:
:imagesDir: images
:stylesDir: stylesheets
:xrefstyle: full
ifdef::env-github[]
:tip-caption: :bulb:
:note-caption: :information_source:
endif::[]
:repoURL: https://github.com/CS2103JAN2018-F11-B3/tree/master

By: `Team CS2103-F11-B3`      Since: `Jan 2018`      Licence: `MIT`

== Setting up

=== Prerequisites

. *JDK `1.8.0_60`* or later
+
[NOTE]
Having any Java 8 version is not enough. +
This app will not work with earlier versions of Java 8.
+

. *IntelliJ* IDE
+
[NOTE]
IntelliJ by default has Gradle and JavaFx plugins installed. +
Do not disable them. If you have disabled them, go to `File` > `Settings` > `Plugins` to re-enable them.


=== Setting up the project in your computer

. Fork this repo, and clone the fork to your computer
. Open IntelliJ (if you are not in the welcome screen, click `File` > `Close Project` to close the existing project dialog first)
. Set up the correct JDK version for Gradle
.. Click `Configure` > `Project Defaults` > `Project Structure`
.. Click `New...` and find the directory of the JDK
. Click `Import Project`
. Locate the `build.gradle` file and select it. Click `OK`
. Click `Open as Project`
. Click `OK` to accept the default settings
. Open a console and run the command `gradlew processResources` (Mac/Linux: `./gradlew processResources`). It should finish with the `BUILD SUCCESSFUL` message. +
This will generate all resources required by the application and tests.

=== Verifying the setup

. Run the `seedu.address.MainApp` and try a few commands
. <<Testing,Run the tests>> to ensure they all pass.

=== Configurations to do before writing code

==== Configuring the coding style

This project follows https://github.com/oss-generic/process/blob/master/docs/CodingStandards.adoc[oss-generic coding standards]. IntelliJ's default style is mostly compliant with ours but it uses a different import order from ours. To rectify,

. Go to `File` > `Settings...` (Windows/Linux), or `IntelliJ IDEA` > `Preferences...` (macOS)
. Select `Editor` > `Code Style` > `Java`
. Click on the `Imports` tab to set the order

* For `Class count to use import with '\*'` and `Names count to use static import with '*'`: Set to `999` to prevent IntelliJ from contracting the import statements
* For `Import Layout`: The order is `import static all other imports`, `import java.\*`, `import javax.*`, `import org.\*`, `import com.*`, `import all other imports`. Add a `<blank line>` between each `import`

Optionally, you can follow the <<UsingCheckstyle#, UsingCheckstyle.adoc>> document to configure Intellij to check style-compliance as you write code.

==== Updating documentation to match your fork

After forking the repo, links in the documentation will still point to the `se-edu/InternshipBook-level4` repo. If you plan to develop this as a separate product (i.e. instead of contributing to the `se-edu/InternshipBook-level4`) , you should replace the URL in the variable `repoURL` in `DeveloperGuide.adoc` and `UserGuide.adoc` with the URL of your fork.

==== Setting up CI

Set up Travis to perform Continuous Integration (CI) for your fork. See <<UsingTravis#, UsingTravis.adoc>> to learn how to set it up.

After setting up Travis, you can optionally set up coverage reporting for your team fork (see <<UsingCoveralls#, UsingCoveralls.adoc>>).

[NOTE]
Coverage reporting could be useful for a team repository that hosts the final version but it is not that useful for your personal fork.

Optionally, you can set up AppVeyor as a second CI (see <<UsingAppVeyor#, UsingAppVeyor.adoc>>).

[NOTE]
Having both Travis and AppVeyor ensures your App works on both Unix-based platforms and Windows-based platforms (Travis is Unix-based and AppVeyor is Windows-based)

==== Getting started with coding

When you are ready to start coding,

1. Get some sense of the overall design by reading <<Design-Architecture>>.
2. Take a look at <<GetStartedProgramming>>.

== Design

[[Design-Architecture]]
=== Architecture

.Architecture Diagram
image::Architecture.png[width="600"]

The *_Architecture Diagram_* given above explains the high-level design of the App. Given below is a quick overview of each component.

[TIP]
The `.pptx` files used to create diagrams in this document can be found in the link:{repoURL}/docs/diagrams/[diagrams] folder. To update a diagram, modify the diagram in the pptx file, select the objects of the diagram, and choose `Save as picture`.

`Main` has only one class called link:{repoURL}/src/main/java/seedu/address/MainApp.java[`MainApp`]. It is responsible for,

* At app launch: Initializes the components in the correct sequence, and connects them up with each other.
* At shut down: Shuts down the components and invokes cleanup method where necessary.

<<Design-Commons,*`Commons`*>> represents a collection of classes used by multiple other components. Two of those classes play important roles at the architecture level.

* `EventsCenter` : This class (written using https://github.com/google/guava/wiki/EventBusExplained[Google's Event Bus library]) is used by components to communicate with other components using events (i.e. a form of _Event Driven_ design)
* `LogsCenter` : Used by many classes to write log messages to the App's log file.

The rest of the App consists of four components.

* <<Design-Ui,*`UI`*>>: The UI of the App.
* <<Design-Logic,*`Logic`*>>: The command executor.
* <<Design-Model,*`Model`*>>: Holds the data of the App in-memory.
* <<Design-Storage,*`Storage`*>>: Reads data from, and writes data to, the hard disk.

Each of the four components

* Defines its _API_ in an `interface` with the same name as the Component.
* Exposes its functionality using a `{Component Name}Manager` class.

For example, the `Logic` component (see the class diagram given below) defines it's API in the `Logic.java` interface and exposes its functionality using the `LogicManager.java` class.

.Class Diagram of the Logic Component
image::LogicClassDiagram.png[width="800"]

[discrete]
==== Events-Driven nature of the design

The _Sequence Diagram_ below shows how the components interact for the scenario where the user issues the command `delete 1`.

.Component interactions for `delete 1` command (part 1)
image::SDforDeletePerson.png[width="800"]

[NOTE]
Note how the `Model` simply raises a `InternshipBookChangedEvent` when the Address Book data are changed, instead of asking the `Storage` to save the updates to the hard disk.

The diagram below shows how the `EventsCenter` reacts to that event, which eventually results in the updates being saved to the hard disk and the status bar of the UI being updated to reflect the 'Last Updated' time.

.Component interactions for `delete 1` command (part 2)
image::SDforDeletePersonEventHandling.png[width="800"]

[NOTE]
Note how the event is propagated through the `EventsCenter` to the `Storage` and `UI` without `Model` having to be coupled to either of them. This is an example of how this Event Driven approach helps us reduce direct coupling between components.

The sections below give more details of each component.

[[Design-Ui]]
// tag::ui[]
=== UI component

.Structure of the UI Component
image::UiClassDiagramv1.5.png[width="800"]

*API* : link:{repoURL}/src/main/java/seedu/address/ui/Ui.java[`Ui.java`]

The UI consists of a `MainWindow` that is made up of parts e.g.`CommandBox`, `BrowserPanel`, `ChatBotListPanel`, `InternshipListPanel`, `HelpWindow` and `StatusBarFooter`.

All these, including the `MainWindow`, inherit from the abstract `UiPart` class.

The `ChatBotPanel` displays the full message thread between Jobbi and the end user in a JavaFX list view . Each `ChatBotCard` is a single message either from Jobbi or the user. Messages will alternate between Jobbi and user, which means that for every user command entered, Jobbi will respond to it.
// end::ui[]

The `UI` component uses JavaFx UI framework. The layout of these UI parts are defined in matching `.fxml` files that are in the `src/main/resources/view` folder. For example, the layout of the link:{repoURL}/src/main/java/seedu/address/ui/MainWindow.java[`MainWindow`] is specified in link:{repoURL}/src/main/resources/view/MainWindow.fxml[`MainWindow.fxml`]

The `UI` component,

* Executes user commands using the `Logic` component.
* Binds itself to some data in the `Model` so that the UI can auto-update when data in the `Model` change.
* Responds to events raised from various parts of the App and updates the UI accordingly.

[[Design-Logic]]
=== Logic component

[[fig-LogicClassDiagram]]
.Structure of the Logic Component
image::LogicClassDiagram.png[width="800"]

.Structure of Commands in the Logic Component. This diagram shows finer details concerning `XYZCommand` and `Command` in <<fig-LogicClassDiagram>>
image::LogicCommandClassDiagram.png[width="800"]

*API* :
link:{repoURL}/src/main/java/seedu/address/logic/Logic.java[`Logic.java`]

.  `Logic` uses the `InternshipBookParser` class to parse the user command.
.  This results in a `Command` object which is executed by the `LogicManager`.
.  The command execution can affect the `Model` (e.g. adding a internship) and/or raise events.
.  The result of the command execution is encapsulated as a `CommandResult` object which is passed back to the `Ui`.


[[Design-Model]]
=== Model component

.Structure of the Model Component
image::ModelComponentClassDiagram.png[width="800"]

*API* : link:{repoURL}/src/main/java/seedu/address/model/Model.java[`Model.java`]

The `Model`,

* stores a `UserPref` object that represents the user's preferences.
* stores the Internship Book data.
* exposes an unmodifiable `ObservableList<Internship>` that can be 'observed' e.g. the UI can be bound to this list so that the UI automatically updates when the data in the list change.
* does not depend on any of the other three components.

[[Design-Storage]]
=== Storage component

.Structure of the Storage Component
image::StorageClassDiagram.png[width="800"]

*API* : link:{repoURL}/src/main/java/seedu/address/storage/Storage.java[`Storage.java`]

The `Storage` component,

* can save `UserPref` objects in json format and read it back.
* can save the Internship Book data in xml format and read it back.

[[Design-Commons]]
=== Common classes

Classes used by multiple components are in the `seedu.InternshipBook.commons` package.

== Implementation

This section describes some noteworthy details on how certain features are implemented.

// tag::filter[]
=== Filter Feature
==== Implementation

The search and filter command are two complementary features of the JobbiBot.

The search command takes in one or more keywords and returns all internships that contains *ANY* of the keyword(s).

The filter command takes in one or more keywords and returns all internships that contains *ALL* of the keyword(s) from the last searched internship list or the full internship list if the users has not used the search command feature.


==== Design Considerations

===== Aspect: Old Implementation of `Filter Command`

* Saved the list searched keyword argument(s) into a List<String> and add these arguments into the filter command arguments.

** Example: `search marketing`, then `filter singapore` is essentially `filter marketing singapore` since filter only returns arguments that contains all the given keywords
** Rationale 1: Provides two unique function, one to union find all the keyword arguments, whereas the other is a inner join / intersect find of all the keyword arguments.
** Rationale 2: More intuitive for the user to only key in `filter singapore` to get `filter singapore marketing` results after he/she have `search marketing`
** Pros: Easy to implement, only need to create a List<String> to store the last searched arguments and add them to the filter command arguments when filter commmand is executed
** Cons: Fatal design error in the following example: `search marketing analytics`, then `filter singapore` will only return results that contain marketing analytics and singapore.
Whereas the desired output should be internships that either contain marketing singapore or analytics singapore. It was not feasible/easy to change the filter command to produce this desired outcome

===== Aspect: Alternative Implementation 'Filter Command'

* Alternative implementation to solve the above problem was to add a tag called CurrentList whatever is being currently searched.
Regardless of how many search arguments were given in the initial search command, the list will all have the CurrentList tag which allows for easy filtering
as we can simply add CurrentList tag to the filter keywords.

** Example: `Search marketing analytics data engineering` followed by a `filter singapore` will result in `filter singapore CurrentList`
which returns all internships that contains (marketing or analytics or data or engineering) and singapore.
** Pros: Make use of existing Tag Feature. Supposedly easier to implement than changing the model component to save the last searched internship list somewhere and apply filter on it.
** Cons: Will be distracting as the CurrentList tag is applied to the entire list
** Cons: Was harder to implement than expected because the tag had to be cleared
** Note: This add tag feature (done by Ci Kang) is now used to distinguish between search keywords.
E.g `search marketing analytics` will display marketing tag for internship that contain marketing and display analytics tag for internship that contains analytics.


===== Aspect: Current Implementation 'Filter Command'
* Current implementation makes use of the Java FXCollections filteredList.
We created a separate FilteredList<Internship> called SearchedInternshipList and used it together with the existing FilteredList<Internship> FilteredIntership.
Thus we have an InternshipBook , a filteredList (called searchedInternships) which wraps around the InternshipBook, and a filteredList (called filteredInternships) which wraps around the searchedInternship. See code snippet below

----
public class ModelManager extends ComponentManager implements Model {
	...
    private final InternshipBook jobbiBot;
    private final FilteredList<Internship> searchedInternships;
    private final FilteredList<Internship> filteredInternships;
    ...

    public ModelManager(ReadOnlyInternshipBook jobbiBot, UserPrefs userPrefs) {
    	....
    	....
        this.jobbiBot = new InternshipBook(jobbiBot);
        searchedInternships = new FilteredList<>()
        filteredInternships = new FilteredList<>(searchedInternships);
        ...
    }

----

Due to the java wrapper functionality (in the FilteredList<T>), any changes in InternshipBook is propagated down to searchedInternship and then to filteredInternship. This allows us to maintain two different list of internships according to whatever keyword arguments (predicate) have been applied to it.

Additional helper methods were then created to differentiate between updating of the searchedInternship and filteredInternship. See code snippet 2 below


	// For Filter function
    @Override
    public void updateFilteredInternshipList(Predicate<Internship> predicate) {
        requireNonNull(predicate);
        filteredInternships.setPredicate(predicate);
    }

    // For Search Function
    @Override
    public void updateSearchedInternshipList(Predicate<Internship> predicate) {
        requireNonNull(predicate);
        searchedInternships.setPredicate(predicate);
        filteredInternships.setPredicate(predicate);
    }
---

With this, the search and filter function can now work as intended. `search marketing analytics` and `filter singapore` will return results containing (marketing or analytics) and singapore

See Diagram below: <Insert Diagram to show how the propagation works here>

** Pros: Design feature solved in relatively "easy" way without having to change the existing code significantly
** Cons: Was harder to implement as it required knowledge of how the model interacts and worked as well as how the filteredList Java FXCollection worked.


// end::filter[]

// tag::chatbot[]
=== Chatbot Feature
The Chatbot is the key UI feature of this application. Through the Chatbot, JobbiBot, students will receive guidance
and step-by-step prompts on how to narrow down their internship search. They are able to communicate with JobbiBot using the CLI.
This is an important feature for our target users because they may not always know how to begin their search or what to look for.

==== Current (Main) Implementation
Each message is displayed within a ListCell, otherwise named as a `ChatBotCard` in JobbiBot. A `ChatBotCard` is made up of a JavaFX HBox class that consists of a Label class.
The Label is used to either display a Jobbi message or an user command input. This mechanism inherits from UiPart and is executed by the UiManager.

When a new event is raised, typically when a user keys in a command, there are three main methods that handle Jobbi and user responses in order to render the conversation between Jobbi and the user on the ListView.

The first method to handle each user input in the command box is `handleUserResponse`.
----
    public ObservableList<String> handleUserResponse(ObservableList<String> listToUpdateWithUserResponse) {
        ...

        // Checks if user has typed the `start` command and adds the current element in the history snapshot list to the ObservableList<String>
        if (historySnapshot.hasElement("start")) {
            listToUpdateWithUserResponse.add("USER:   " + historySnapshot.current());

        // ... Checks if user has restarted conversation if Jobbi ...

        // Returns the updated list which is used in the `buildConversation` method to render the updated ListView
        return listToUpdateWithUserResponse;
    }
----
The second method to handle each Jobbi's response is `handleJobbiResponse`.

----
    public ObservableList<String> handleJobbiResponse(ObservableList<String> listToUpdateWithJobbiResponse,
                                                      String message) {
        ...
        // Checks if the user has typed in `start` command to initiate conversation and add the message returned from the EventBus
        if (historySnapshot.hasElement("start")) {
            listToUpdateWithJobbiResponse.add("JOBBI:  " + message);

        // ... Checks if user has restarted conversation if Jobbi ...

          // Returns the updated list which is used in the `buildConversation` method to render the updated ListView
        return listToUpdateWithJobbiResponse;
    }
----

Finally, the last method takes an ObservableList of strings which has been updated with the both latest Jobbi and user response to an event
and renders a new ListView of the message thread.
----
    public void buildConversation(ObservableList<String> listToBuild) {

        // Maps each message in the updated ObservableList<String> to a ChatBotCard
        ObservableList<ChatBotCard> mappedList = EasyBind.map(
                updatedMessages, (msg) -> new ChatBotCard(msg));

        // ... Recreates the ListView with the new user input ...
    }
----

==== Design Considerations
A JavaFX ListView class was specifically chosen because it allows for the vertical display of items, such a message thread.
A ListView instance is buildable with many ListCell objects so a message thread between Jobbi and user can grow extensively.
It also enables scrolling so that the user is able to scroll up and down to view his or her chat history.

However, two main aspects of the ListView class was altered so that it resembles a message thread:

* The ability to select a list cell was disabled since users should not be able to to select individual messages.
* Auto-scrolling to the latest message was added so that users will always see the latest message on the ListView first.

// end::chatbot[]

// tag::saveunsave[]
=== Save/Unsave Feature
==== Current Implementation

The save/unsave mechanism is facilitated by the addition of a `saved` tag or removal of the `saved` tag
respectively. Inspired by the Instagram saved feature, it allows our users to personally curate specific
internships that they would like to save for a quick reference in the future as opposed to re-searching for
a particular internship again.

However, the special part of this feature is that users do not add or remove the `saved` tags in the CLI.
Instead, they simply type in the command `save` or `unsave` followed by an index number and the command internally
adds a new "saved" tag to the internship or remove the tag. This mechanism inherits from `UndoableCommand` and is
executed by the `LogicManager`.

To achieve the internal addition of a saved tag, we added an `addSavedTagToInternship` method
within the SaveCommand object. This method is self-invocated by the object's other methods, such as `preprocessUndoableCommand`.
----
private Internship addSavedTagToInternship(Internship internship) throws CommandException {

        //Creates a UniqueTagList of the specific internship's tags only
        final UniqueTagList internshipTags = new UniqueTagList(internshipToSave.getTags());

        //Adds a 'saved' tag only to internships that do not already possess the 'saved' tag or else an exception is thrown
        try {
            personTags.add(new Tag(SAVED_TAG));
        } catch (UniqueTagList.DuplicateTagException e) {
            throw new CommandException(MESSAGE_DUPLICATE_SAVED_INTERNSHIP);
        }

        // ... rebuilds the updated list of tags ...

        // returns an internship with all the same information except for an additional "saved" tag
        return new Internship(
                internship.getName(), internship.getPhone(), internship.getEmail(), internship.getAddress(), correctTagReferences);
    }
----
The execution of this method in the `SaveCommand` object affects
the `Model` and `UI` by adding a visible `saved` tag to a specific internship. The result of the `SaveCommand`
execution is encapsulated as a `CommandResult` object which is passed back to UI.

Below is a Sequence Diagram that demonstrates the interaction within the `Logic` component for the
`execute("saved 1")`.

image::SaveCommandSequenceDiagram.png[width="800"]

Similarly, to achieve the internal removal of a saved tag, we added a `removeSavedTagToInternship` method
within the UnsaveCommand object. The implementation of this method and its concept is exactly the opposite of
the SaveCommand since the `saved` tag is being removed.

----
    private Internship removeSavedTagToInternship(Internship internship) {

        //Creates a UniqueTagList of the specific internship's tags only
        final UniqueTagList internshipTags = new UniqueTagList(internshipToUnsave.getTags());

        //Checks for an existing "saved" tag and removes it from the UniqueTagList
        internshipTags.delete(new Tag(SAVED_TAG));

        // ... rebuilds the new list of tags and returns same person object without "saved" tag  ...
    }

----

==== Design Considerations

With the `saved` tag, users are able to identify the internships they have saved in their personal collection in the `InternshipCardPanel`.
When users want to remove the internship from their collection, they can type the `unsave` command to remove the tag.
To view the entire collection, they can type `find saved` or `filter saved` into the CLI that basically searches for all the
internships with "saved" tags and displays the filtered list.

We chose to use the addition and removal of tags for two main reasons:

* It is visible to the user which internship has been saved or unsaved.
* It is more straightforward in terms of implementation to do a search by a specific tag to display the Saved Collection.
* Users are able to further narrow down on their search from the Saved Collection. For example, `find saved business` will return a filtered list of internships
in the Saved Collection that are related to the business industry.

===== Alternative Solution 1: Readapt the existing Implementation of the `edit` Command
The `edit` command allowed users to edit the tags of a specific existing internship. We could have potentially used it to add the `saved` tag to specific internships

*** Pros: Much simpler implementation since the `edit` command has been provided by the Address Book 4.
*** Cons 1: Editing tags with the `edit` command erase previous tags from the internship but we want to add the `saved` tag to the existing tags.
*** Cons 2: The command line input is relatively less user-friendly. For example, the user had to input `edit 1 t/saved` to add `saved` tag to the first internship of the filtered list.
On the other hand, the `save` command only requires the user to type in `save 1` for the same outcome.

===== Alternative Solution 2: Create an additional model
Another idea was to create separate Internship Book Model and its own storage for the Saved Collections

*** Pros: Able to save in hard disk storage
*** Cons: May have performance issues in terms of memory usage and may have to significantly change the architecture

// end::saveunsave[]


// tag::findwithfeatures[]

=== Find Command with Adding Tag Feature

==== Rationale
As the current find command work like a union search, users are able to key in multiple keywords at one go and JobbiBot will show
all the internships that matches at least one of the keywords. However, users will not be able to differentiate which
internships matches which keywords they have keyed in. As such this new feature enables them to have a clearer picture of
which internship suits them more and enable them to further filter from the list.

==== Current Implementation

The add tag feature is implemented as part of the find command. However, as models will be change due to the addition of tags,
some codes are implemented within ModelManager.

image::FindCommandSequenceDiagram.png[width="800"]

As it can be seen from the diagram, `Logic` uses the `InternshipBookParser` class to parse the user command.
After which, `FindCommandParser` is created and use to parse the keyword. The keyword is then set in `ModelManager` via the
setKeywords() method.

In the second phase, the command is being executed in `FindCommand`. The first updateSearchedInternshipList() update the
searchedInternship with all the internships available and remove all tags from them apart from `saved` tags. Following which
the second updateSearchedInternshipList() update the searchedInternshipList with the internships that matches the keywords
use as the argument in `FindCommand`. Those keywords are then added to the respective internships that matches it through the
addTagsToFilteredList(). `FindCommand` then execute getCommandResult() and return the result of the command execution encapsulated
as a `CommandResult` object and returns it to the `LogicManager` and subsequently to the UI and displayed to the user.

==== Design Considerations

Initial: Adding the addition and removal of tags from internship method under `FindCommand` since it is ultimately used when executing FindCommand.

Refinement: Since the addition and removal of tags to internship involves modifying of internship, these methods are added to the
internship class as shown below. An additional check for `saved` tag was added as well as from the users perspective, they would
want to search for other internship while keeping those that are searched before with the `saved` tag.

----
    public Internship removeTagsFromInternship() {
        final UniqueTagList internshipTags = new UniqueTagList(getTags());

        for (Tag tagToBeRemoved : tags) {
            if (!tagToBeRemoved.toString().equals(SAVED_TAG_NAME)) {
                try {
                    internshipTags.delete(tagToBeRemoved);
                } catch (TagNotFoundException e) {
                    assert false;
                    throw new AssertionError("Impossible! Should not have TagNotFoundException");
                }
            }
        }
        ...
        ...
        return new Internship(getName(), getSalary(), getEmail(), getAddress(),
                getIndustry(), getRegion(), getRole(), correctTagReferences);
    }
----

----

    public Internship addTagsToInternship(String keyword) {
        final UniqueTagList internshipTags = new UniqueTagList(getTags());

        try {
            internshipTags.add(new Tag(keyword));
        } catch (UniqueTagList.DuplicateTagException e) {
            throw new AssertionError("Operation would result in duplicate tags");
        }
        ...
        ...
        return new Internship(     getName(), getSalary(), getEmail(), getAddress(),
                getIndustry(), getRegion(), getRole(), correctTagReferences);
    }
----

Implementation of the codes

Initial: To implement the addTagsToFilteredList method, a double for loop was used to loop through both keywords and internships
in order to find the match and proceed with the addition of tags to the internship.

----
    public static void addTagsToFilteredList (List<String> filterKeywords,
                                              ObservableList<Internship> filteredInternships, Model model)
            throws CommandException {

        for (String keywords : filterKeywords) {
            for (Internship filteredInternship : filteredInternships) {
                if (StringUtil.containsWordIgnoreCase(filteredInternship.toString(), keywords)) {
                    try {
                        model.updateInternship(filteredInternship,
                                addTagsToInternshipWithMatch(keywords, filteredInternship));
                    } catch (DuplicateInternshipException e) {
                        throw new CommandException(MESSAGE_DUPLICATE_INTERNSHIP);
                    } catch (InternshipNotFoundException e) {
                        throw new AssertionError("The target internship cannot be missing");
                    }
                }
            }
        }
    }
----

Code Refinement: However, there were SRP violation there as the method was used to find internship that is matching the keyword,
add the keyword tag and also update the internship. Furthermore, the code was deeply nested as well. As such, concept of abstraction
was used to separate the functions into individual methods as shown below.
----
    public CommandResult execute() {
        model.removeTagsFromAllInternshipList();
        model.updateSearchedInternshipList(predicate);
        model.addTagsToFilteredList();
        return getCommandResult();
    }
----

==== Additional Enhancement

From the users perspective, they might want to find again if the result was not up to their satisfaction.
As such, the implementation was designed in such a way that subsequent find will reset the tags from the internship.

Since List command is used to show the entire list in the display, a feature is added to it such that all the tags are removed from the internships
to allow the user to see the entire internship list.
----
    public void removeTagsFromFilteredList() {
        for (Internship internship : getFilteredInternshipList()) {
            try {
                updateInternship(internship, internship.removeTagsFromInternship());
            } catch (DuplicateInternshipException e) {
                throw new AssertionError(MESSAGE_DUPLICATE_SAVED_INTERNSHIP);
            } catch (InternshipNotFoundException e) {
                throw new AssertionError("The target internship cannot be missing");
            }
        }
    }
----
Rather than throwing exception, assertion is used instead because users do not key in the value but instead, downloads
the internship book and insert it into the program. As such, there should not be any duplicate internship. Any duplicate internships
will result in the program malfunctioning and no internship being listed on the left panel.
// end::findwithfeatures[]

// tag::undoredo[]
=== Undo/Redo feature
==== Current Implementation

The undo/redo mechanism is facilitated by an `UndoRedoStack`, which resides inside `LogicManager`. It supports undoing and redoing of commands that modifies the state of the address book (e.g. `add`, `edit`). Such commands will inherit from `UndoableCommand`.

`UndoRedoStack` only deals with `UndoableCommands`. Commands that cannot be undone will inherit from `Command` instead. The following diagram shows the inheritance diagram for commands:

image::LogicCommandClassDiagram.png[width="800"]

As you can see from the diagram, `UndoableCommand` adds an extra layer between the abstract `Command` class and concrete commands that can be undone, such as the `DeleteCommand`. Note that extra tasks need to be done when executing a command in an _undoable_ way, such as saving the state of the address book before execution. `UndoableCommand` contains the high-level algorithm for those extra tasks while the child classes implements the details of how to execute the specific command. Note that this technique of putting the high-level algorithm in the parent class and lower-level steps of the algorithm in child classes is also known as the https://www.tutorialspoint.com/design_pattern/template_pattern.htm[template pattern].

Commands that are not undoable are implemented this way:
[source,java]
----
public class ListCommand extends Command {
    @Override
    public CommandResult execute() {
        // ... list logic ...
    }
}
----

With the extra layer, the commands that are undoable are implemented this way:
[source,java]
----
public abstract class UndoableCommand extends Command {
    @Override
    public CommandResult execute() {
        // ... undo logic ...

        executeUndoableCommand();
    }
}

public class DeleteCommand extends UndoableCommand {
    @Override
    public CommandResult executeUndoableCommand() {
        // ... delete logic ...
    }
}
----

Suppose that the user has just launched the application. The `UndoRedoStack` will be empty at the beginning.

The user executes a new `UndoableCommand`, `delete 5`, to delete the 5th internship in the address book. The current state of the address book is saved before the `delete 5` command executes. The `delete 5` command will then be pushed onto the `undoStack` (the current state is saved together with the command).

image::UndoRedoStartingStackDiagram.png[width="800"]

As the user continues to use the program, more commands are added into the `undoStack`. For example, the user may execute `add n/David ...` to add a new internship.

image::UndoRedoNewCommand1StackDiagram.png[width="800"]

[NOTE]
If a command fails its execution, it will not be pushed to the `UndoRedoStack` at all.

The user now decides that adding the internship was a mistake, and decides to undo that action using `undo`.

We will pop the most recent command out of the `undoStack` and push it back to the `redoStack`. We will restore the address book to the state before the `add` command executed.

image::UndoRedoExecuteUndoStackDiagram.png[width="800"]

[NOTE]
If the `undoStack` is empty, then there are no other commands left to be undone, and an `Exception` will be thrown when popping the `undoStack`.

The following sequence diagram shows how the undo operation works:

image::UndoRedoSequenceDiagram.png[width="800"]

The redo does the exact opposite (pops from `redoStack`, push to `undoStack`, and restores the address book to the state after the command is executed).

[NOTE]
If the `redoStack` is empty, then there are no other commands left to be redone, and an `Exception` will be thrown when popping the `redoStack`.

The user now decides to execute a new command, `clear`. As before, `clear` will be pushed into the `undoStack`. This time the `redoStack` is no longer empty. It will be purged as it no longer make sense to redo the `add n/David` command (this is the behavior that most modern desktop applications follow).

image::UndoRedoNewCommand2StackDiagram.png[width="800"]

Commands that are not undoable are not added into the `undoStack`. For example, `list`, which inherits from `Command` rather than `UndoableCommand`, will not be added after execution:

image::UndoRedoNewCommand3StackDiagram.png[width="800"]

The following activity diagram summarize what happens inside the `UndoRedoStack` when a user executes a new command:

image::UndoRedoActivityDiagram.png[width="650"]

==== Design Considerations

===== Aspect: Implementation of `UndoableCommand`

* **Alternative 1 (current choice):** Add a new abstract method `executeUndoableCommand()`
** Pros: We will not lose any undone/redone functionality as it is now part of the default behaviour. Classes that deal with `Command` do not have to know that `executeUndoableCommand()` exist.
** Cons: Hard for new developers to understand the template pattern.
* **Alternative 2:** Just override `execute()`
** Pros: Does not involve the template pattern, easier for new developers to understand.
** Cons: Classes that inherit from `UndoableCommand` must remember to call `super.execute()`, or lose the ability to undo/redo.

===== Aspect: How undo & redo executes

* **Alternative 1 (current choice):** Saves the entire address book.
** Pros: Easy to implement.
** Cons: May have performance issues in terms of memory usage.
* **Alternative 2:** Individual command knows how to undo/redo by itself.
** Pros: Will use less memory (e.g. for `delete`, just save the internship being deleted).
** Cons: We must ensure that the implementation of each individual command are correct.


===== Aspect: Type of commands that can be undone/redone

* **Alternative 1 (current choice):** Only include commands that modifies the address book (`add`, `clear`, `edit`).
** Pros: We only revert changes that are hard to change back (the view can easily be re-modified as no data are * lost).
** Cons: User might think that undo also applies when the list is modified (undoing filtering for example), * only to realize that it does not do that, after executing `undo`.
* **Alternative 2:** Include all commands.
** Pros: Might be more intuitive for the user.
** Cons: User have no way of skipping such commands if he or she just want to reset the state of the address * book and not the view.
**Additional Info:** See our discussion  https://github.com/se-edu/InternshipBook-level4/issues/390#issuecomment-298936672[here].


===== Aspect: Data structure to support the undo/redo commands

* **Alternative 1 (current choice):** Use separate stack for undo and redo
** Pros: Easy to understand for new Computer Science student undergraduates to understand, who are likely to be * the new incoming developers of our project.
** Cons: Logic is duplicated twice. For example, when a new command is executed, we must remember to update * both `HistoryManager` and `UndoRedoStack`.
* **Alternative 2:** Use `HistoryManager` for undo/redo
** Pros: We do not need to maintain a separate stack, and just reuse what is already in the codebase.
** Cons: Requires dealing with commands that have already been undone: We must remember to skip these commands. Violates Single Responsibility Principle and Separation of Concerns as `HistoryManager` now needs to do two * different things.
// end::undoredo[]

=== Logging

We are using `java.util.logging` package for logging. The `LogsCenter` class is used to manage the logging levels and logging destinations.

* The logging level can be controlled using the `logLevel` setting in the configuration file (See <<Implementation-Configuration>>)
* The `Logger` for a class can be obtained using `LogsCenter.getLogger(Class)` which will log messages according to the specified logging level
* Currently log messages are output through: `Console` and to a `.log` file.

*Logging Levels*

* `SEVERE` : Critical problem detected which may possibly cause the termination of the application
* `WARNING` : Can continue, but with caution
* `INFO` : Information showing the noteworthy actions by the App
* `FINE` : Details that is not usually noteworthy but may be useful in debugging e.g. print the actual list instead of just its size

[[Implementation-Configuration]]
=== Configuration

Certain properties of the application can be controlled (e.g App name, logging level) through the configuration file (default: `config.json`).

== Documentation

We use asciidoc for writing documentation.

[NOTE]
We chose asciidoc over Markdown because asciidoc, although a bit more complex than Markdown, provides more flexibility in formatting.

=== Editing Documentation

See <<UsingGradle#rendering-asciidoc-files, UsingGradle.adoc>> to learn how to render `.adoc` files locally to preview the end result of your edits.
Alternatively, you can download the AsciiDoc plugin for IntelliJ, which allows you to preview the changes you have made to your `.adoc` files in real-time.

=== Publishing Documentation

See <<UsingTravis#deploying-github-pages, UsingTravis.adoc>> to learn how to deploy GitHub Pages using Travis.

=== Converting Documentation to PDF format

We use https://www.google.com/chrome/browser/desktop/[Google Chrome] for converting documentation to PDF format, as Chrome's PDF engine preserves hyperlinks used in webpages.

Here are the steps to convert the project documentation files to PDF format.

.  Follow the instructions in <<UsingGradle#rendering-asciidoc-files, UsingGradle.adoc>> to convert the AsciiDoc files in the `docs/` directory to HTML format.
.  Go to your generated HTML files in the `build/docs` folder, right click on them and select `Open with` -> `Google Chrome`.
.  Within Chrome, click on the `Print` option in Chrome's menu.
.  Set the destination to `Save as PDF`, then click `Save` to save a copy of the file in PDF format. For best results, use the settings indicated in the screenshot below.

.Saving documentation as PDF files in Chrome
image::chrome_save_as_pdf.png[width="300"]

[[Testing]]
== Testing

=== Running Tests

There are three ways to run tests.

[TIP]
The most reliable way to run tests is the 3rd one. The first two methods might fail some GUI tests due to platform/resolution-specific idiosyncrasies.

*Method 1: Using IntelliJ JUnit test runner*

* To run all tests, right-click on the `src/test/java` folder and choose `Run 'All Tests'`
* To run a subset of tests, you can right-click on a test package, test class, or a test and choose `Run 'ABC'`

*Method 2: Using Gradle*

* Open a console and run the command `gradlew clean allTests` (Mac/Linux: `./gradlew clean allTests`)

[NOTE]
See <<UsingGradle#, UsingGradle.adoc>> for more info on how to run tests using Gradle.

*Method 3: Using Gradle (headless)*

Thanks to the https://github.com/TestFX/TestFX[TestFX] library we use, our GUI tests can be run in the _headless_ mode. In the headless mode, GUI tests do not show up on the screen. That means the developer can do other things on the Computer while the tests are running.

To run tests in headless mode, open a console and run the command `gradlew clean headless allTests` (Mac/Linux: `./gradlew clean headless allTests`)

=== Types of tests

We have two types of tests:

.  *GUI Tests* - These are tests involving the GUI. They include,
.. _System Tests_ that test the entire App by simulating user actions on the GUI. These are in the `systemtests` package.
.. _Unit tests_ that test the individual components. These are in `seedu.address.ui` package.
.  *Non-GUI Tests* - These are tests not involving the GUI. They include,
..  _Unit tests_ targeting the lowest level methods/classes. +
e.g. `seedu.address.commons.StringUtilTest`
..  _Integration tests_ that are checking the integration of multiple code units (those code units are assumed to be working). +
e.g. `seedu.address.storage.StorageManagerTest`
..  Hybrids of unit and integration tests. These test are checking multiple code units as well as how the are connected together. +
e.g. `seedu.address.logic.LogicManagerTest`


=== Troubleshooting Testing
**Problem: `HelpWindowTest` fails with a `NullPointerException`.**

* Reason: One of its dependencies, `UserGuide.html` in `src/main/resources/docs` is missing.
* Solution: Execute Gradle task `processResources`.

== Dev Ops

=== Build Automation

See <<UsingGradle#, UsingGradle.adoc>> to learn how to use Gradle for build automation.

=== Continuous Integration

We use https://travis-ci.org/[Travis CI] and https://www.appveyor.com/[AppVeyor] to perform _Continuous Integration_ on our projects. See <<UsingTravis#, UsingTravis.adoc>> and <<UsingAppVeyor#, UsingAppVeyor.adoc>> for more details.

=== Coverage Reporting

We use https://coveralls.io/[Coveralls] to track the code coverage of our projects. See <<UsingCoveralls#, UsingCoveralls.adoc>> for more details.

=== Documentation Previews
When a pull request has changes to asciidoc files, you can use https://www.netlify.com/[Netlify] to see a preview of how the HTML version of those asciidoc files will look like when the pull request is merged. See <<UsingNetlify#, UsingNetlify.adoc>> for more details.

=== Making a Release

Here are the steps to create a new release.

.  Update the version number in link:{repoURL}/src/main/java/seedu/address/MainApp.java[`MainApp.java`].
.  Generate a JAR file <<UsingGradle#creating-the-jar-file, using Gradle>>.
.  Tag the repo with the version number. e.g. `v0.1`
.  https://help.github.com/articles/creating-releases/[Create a new release using GitHub] and upload the JAR file you created.

=== Managing Dependencies

A project often depends on third-party libraries. For example, Address Book depends on the http://wiki.fasterxml.com/JacksonHome[Jackson library] for XML parsing. Managing these _dependencies_ can be automated using Gradle. For example, Gradle can download the dependencies automatically, which is better than these alternatives. +
a. Include those libraries in the repo (this bloats the repo size) +
b. Require developers to download those libraries manually (this creates extra work for developers)

[appendix]
== Product Scope

=== Features Contribution

[width="59%",cols="22%,<23%,<15%,<50%",options="header",]
|=======================================================================
|Contributor |Feature | Major/Minor | Remarks
| Colin | Sorting/Filtering| Major | Designed and implemented a complete set of sorting/filtering/searching commands. Searching implemented by TanCiKang

| Colin | Model Enhancement | Minor | Modify list view to work with new commands. Allow filtering / sorting from existing list instead of new list

| Ci Kang | Enhance Find Command | Major | Add tags to internship that matches keywords in find command and enable find command to search for multiple attributes

| Ci Kang | Preview and Enhance view | Minor | Show preview of the important attributes of the internship on the left panel and full details on the right panel

| Wyin | GUI Revamp | Major | Revamp UI to incorporate a Chatbot in the CLI

| Wyin | Save and Unsave Command | Minor | Enable user to add and remove "saved" tags for specific internships into a Saved Collection

|=======================================================================

=== Target user profile

* are university students looking for internships
* but not sure how to start or what to look for
* prefers to an interactive application to source for internships rather than a normal and static web application
* wants to narrow down the list of internships with guidance
* prefers typing rather than clicking on internship portals
* can type fast
* is reasonably comfortable using CLI apps

=== Value proposition
* A guided and interactive way to find jobs and internships

[appendix]
== User Stories

Priorities: High (must have) - `* * \*`, Medium (nice to have) - `* \*`, Low (unlikely to have) - `*`

[width="59%",cols="22%,<23%,<25%,<30%",options="header",]
|=======================================================================
|Priority |As a ... |I want to ... |So that I can...
|`* * *` | experienced student | filter internship by details (industries/role/location/salary) |narrow down on the list of internship to apply for efficiently

|`* * *` | student | be able view a sorted list of internship (sorted according to my preferences) | know which internship to focus on

|`* * *` | tech-savvy student | have a user-friendly and clean application interface | use the app easily to communicate my preferences and needs

|`* * *` | tech-savvy student | have an interactive interface to source for internships | have a more engaging and personal experience when searching for development opportunities

|`* * *` | student | given a list of potential industries, jobs, skills and related information | better informed of the available options I can explore

|`* * *` | lazy student | save specific internships I am interested it and access it anytime | further narrow down on my interested internships conveniently

|`* *`| organised student | split up my saved internships into personalised collections | categorise and organise my interested internship in various folders

|`* *` | new student  | input my relevant skill sets/interests | explore internships that are suitable and interesting for me

|`* *` | curious student | given data analysis about successful internships and job search within a faculty or in a given year | overview of the job prospects in that year and understand the market competitiveness

|`* *` |lazy student | be able to upload my files / details somewhere | reuse these information for my applications

|`* *` |lazy student | track the internships I have search and applied for | better keep track of them

|`*` | student | know when companies will reply me | know whether I am rejected or not

|=======================================================================


[appendix]
== Use Cases

(For all use cases below, the *System* is the `JobbiBot` and the *Actor* is the `user`, unless specified otherwise)
[discrete]
=== Use case: Start conversation with Jobbi

*MSS*

1.  User requests to start conversation with JobbiBot
2.  JobbiBot replies with the next prompt to indicate conversation has started
+
Use case ends.

*Extensions*

[none]
* 2a. User requests to start conversation again after the conversation has begun.
+
[none]
** 2a1. JobbiBot shows an error message.
** Use case resumes at step 2.

[discrete]
=== Use case: Save internship

*MSS*

1.  User requests to list internships
2.  JobbiBot shows a list of all the internships
3.  User requests to save a specific internship in the list
4.  JobbiBot saves the internship
+
Use case ends.

*Extensions*

[none]
* 2a. The list is empty.
+
[none]
** Use case ends.

* 3a. The given index is invalid.
+
[none]
** 3a1. JobbiBot shows an error message.
+
** Use case resumes at step 2.
[none]
* 4a. Users saves an internship that has been saved
+
[none]
** 4a1. JobbiBot shows an error message
** Use case resumes at step 2.

[discrete]
=== Use case: Unsave internship

*MSS*

1.  User requests to list the Saved Collection
2.  JobbiBot shows a list of the Saved Collection
3.  User requests to remove a specific internship from the Saved Collection
4.  JobbiBot removes the internship from the Saved Collection
+
Use case ends.

*Extensions*

[none]
* 2a. The Saved Collection is empty.
+
[none]
** Use case ends.

* 3a. The given index is invalid.
+
[none]
** 3a1. JobbiBot shows an error message.
+
** Use case resumes at step 2.
[none]
* 4a. Users removes an internship that has been removed
+
[none]
** 4a1. JobbiBot shows an error message
** Use case resumes at step 2.

[discrete]

// tag::usecase1[]

=== Use case: Finding Internship

*MSS*

1. User keys in a list of keywords to search  for internship by
2. JobbiBot returns user the list of internships which contains the keywords
3. User can choose to re-search again if not satisfied

+
Use case ends.

*Extensions*

[none]
* 2a. JobbiBot returns no found internships
+
[none]
** 2a1. JobbiBot will recommend user to re-search using other keywords
+
Use case resumes at step 3.

[discrete]
=== Use case: Filtering Internship

*MSS*

1. User keys in a list of keywords to filter the currently searched internship list (from the finding internship use case above)
2. JobbiBot returns user the list of internships which contains all the keywords entered from the searched list
3. User can choose to re-filter in another set of keywords to narrow the searched internship list (from the finding internship use case)

+
Use case ends.

*Extensions*

[none]
* 2a. JobbiBot returns no found internships
+
[none]
** 2a1. JobbiBot will recommend user to re-filter using other keywords
** 2a2. User can also use undo function to return back to last searched or filtered internship list

// end::usecase1[]

[discrete]
=== Use case: Sorting Internship

*MSS*

1. User keys in keywords to sort the currently searched or filtered internship list by
2. JobbiBot returns user the list of internships sorted according to the keyword matching the internship attributes (e.g name, industry, role).
3. User can choose to sort up to three keyword attributes
4. JobbiBot will sort the internship by the first keyword attribute, followed by the next two keyword attribute

+
Use case ends.

// tag::nonfunctionalrequirements[]
[appendix]
== Non Functional Requirements

.  Should work on any <<mainstream-os,mainstream OS>> as long as it has Java `1.8.0_60` or higher installed.
.  Should be able to hold up to 1000 internships without a noticeable sluggishness in performance for typical usage.
.  A user with above average typing speed for regular English text (i.e. not code, not system admin commands) should be able to accomplish most of the tasks faster using commands than using the mouse.
.  Should respond to commands within 5 seconds.
.  Should be usable by a novice who is using the system for the first time.
.  A user looking for internship should not need to key in more than 19 commands.
.  An expert or regular user should be able to have the alternative to use command line instead of the chat bot.
.  Should have a clean and easy to use interface.
.  Should be designed for a British-English speaking user.
.  Should be current and up to date (i.e. companies recruitment status).
// end::nonfunctionalrequirements[]

// tag::glossary[]
[appendix]
== Glossary

[[chatbot]] Chat Bot::
A computer program that stimulates a human conversation by communicating with a real internship.
In this project, our chat bot will guide the user to find his ideal internships.

[[mainstream-os]] Mainstream OS::
Windows, Linux, Unix, OS-X

// end::glossary[]

// tag::productsurvey[]
[appendix]
== ProductSurvey

*Symplicity*

Used by: National University of Singapore (NUS) and Yale-NUS College.

Pros:

* Provides a list of potential internships, research opportunities, full-time job applications,
on-campus jobs for students
* Ability to filter according to job type, company, region, etc.
* Ability to apply for an opportunity via the platform

Cons:

* Does not have a chat bot that interacts and guides its end users so users have to browse through extensively
to find their ideal internships on their own.
// end::productsurvey[]
[appendix]
== Instructions for Manual Testing

Given below are instructions to test the app manually.

[NOTE]
These instructions only provide a starting point for testers to work on; testers are expected to do more _exploratory_ testing.

=== Launch and Shutdown

. Initial launch

.. Download the jar file and copy into an empty folder
.. Double-click the jar file +
   Expected: Shows the GUI with a set of sample contacts. The window size may not be optimum.

. Saving window preferences

.. Resize the window to an optimum size. Move the window to a different region. Close the window.
.. Re-launch the app by double-clicking the jar file. +
   Expected: The most recent window size and region is retained.

// tag::startmanualtestwyin[]
=== Starting a conversation with JobbiBot

Starting a conversation with JobbiBot when the application is launched .

.. Test case: `start` +
    Expected: JobbiBot prints a response message in the message thread that prompts the user to find preferred industries and roles.
.. Test case: `start x` (where x is an integer, alphabet or non alphanumerical character) +
    Expected: Conversation not started. Error details shown in the message thread.
.. Test case: Subsequent `start` commands after entering the initial `start` commands +
    Expected: JobbiBot says that the conversation has already started and subsequent `start` commands has no effect on initiating the conversation again.
// end::startmanualtestwyin[]
=== Clearing a previous conversation with JobbiBot

Restarting a conversation with JobbiBot after typing more than 4 commands in the CLI.

.. Test case: `new x` (where x is an integer, alphabet or non alphanumerical character) +
    Expected: Previous conversation is not cleared. Error details shown in the message thread.
.. Test case: `new` +
    Expected: Clears entire previous message thread and user only sees the JobbiBot welcome message left.
.. Test case: `list` +
    Expected: Error detail is shown in the message thread. JobbiBot prompts the user to type the `start` command to restart the conversation.

// tag::savemanualtestwyin[]
=== Saving an internship to Saved Collection

. Saving an internship while all internships are listed.

.. Prerequisites: List all internships using the `list` command. Multiple internships in the list.
.. Test case: `save 1` +
   Expected: First internship is saved from the list as visible from the `saved` tag added to the internship. Details of the successful saved internship are shown as a JobbiBot response in the message thread.
.. Test case: `save 1` to save the same internship from the same list again +
    Expected: Internship cannot be saved twice. Error details shown in the message thread.
.. Test case: `save 0` +
   Expected: No internship is saved. Error details shown in the message thread.
.. Test case: `save -2` +
  Expected: No internship is saved. Error details shown in the message thread.
.. Other incorrect save commands to try: `save`, `save x` or `x save` (where x is larger than the list size or x is not an alphanumerical character
 or x is a mathematical expression that evaluates to an positive integer),  +
   Expected: No internship is saved. Error details shown in the message thread.
// end::savemanualtestwyin[]

=== Removing an internship to Saved Collection

. Removing an internship while all internships are listed.

.. Prerequisites: List all internships from the Saved Internship Collection using the `find saved` or `filter saved` command. Multiple internships in the Saved Collection.
.. Test case: `unsave 1` +
   Expected: First internship is removed from the Saved Collection as visible from the `saved` tag being removed from the internship and the internship is removed from the Saved Collection. Details of the successful removal are shown as a JobbiBot response in the message thread.
.. Test case: `unsave 0` +
   Expected: No internship is removed from Saved Collection. Error details shown in the message thread.
.. Test case: `save -2` +
  Expected: No internship is removed from Saved Collection. Error details shown in the message thread.
.. Other incorrect save commands to try: `unsave`, `unsave x` or `x unsave` (where x is larger than the list size or x is not an alphanumerical character
 or x is a mathematical expression that evaluates to an positive integer),  +
   Expected: No internship is removed from Saved Collection. Error details shown in the message thread.



// tag::manualtestcikang[]

=== Finding an internship

. Find internships using keyword/s

.. Prerequisites: Nil
.. Test case: `find KEYWORD` +
   Expected: Internships matching the keyword are all listed on the left panel. Keywords matching the internship are added as tags to the internships.
.. Test case: `find KEYWORD1 KEYWORD2` +
   Expected: Searched internship list on the left is replaced with the new list matching KEYWORD1 and/or KEYWORD2.
.. Test case: `find ` +
   Expected: Invalid command format. Error details shown in the message thread.

=== Finding saved internships

. Find saved internships

.. Prerequisites: Have saved at least one internship with the save command.
.. Test case: `find saved` +
   Expected: Saved Internships matching are all listed on the left panel.
.. Test case: `find KEYWORD1 saved` +
   Expected: Internships matching keyword1 and/or saved are showed, internships matching keyword1 have keyword tags added.

=== List internships

. List internships

.. Prerequisites: Have saved at least one internship, have executed find command such that the list on the left panel is not the full list.
.. Test case: `list` +
   Expected: Left panel display full internships, keyword tags attached during find command are removed.
.. Test case: `list KEYWORD` +
   Expected: Invalid command format. Error details shown in the message thread.
.. Other incorrect list commands to try: `list 0`, `list 1` or `list abc` +
   Expected: Similar to previous.

=== Select internship

   . Select internship

   .. Prerequisites: Have saved at least one internship available in the left panel.
   .. Test case: `select 1` +
      Expected: Right panel display full details of internship from internsg.

// end::manualtestcikang[]

<<<<<<< HEAD
=======


// tag:: manualtestcolin[]
=== Filtering the JobbiBot Internship List

. Should only apply filter to the current searched(find command) list. Use `list command` before the start of each test case

.. Test case: `filter business` +
    Expected: JobbiBot returns all internship containing 'business' in the current internship list. There should be no tags unlike the case of find command

.. Test case: `filter business development` +
    Expected: JobbiBot returns all internship containing the keywords 'business' and 'development' in the current internship list. There should be no tags unlike the case of find command

.. Test case: `find google` then `filter development` +
    Expected: JobbiBot returns no internship found as there is no internships that contains 'google' and 'development'.

.. Test case: `find google business ` then `filter development` +
    Expected: JobbiBot returns only the internship containing both 'business' and 'development' as there are internship that contains both 'google' and 'development'. There should be a `business` tag on the internship shown.

.. Test case: `find google` then `list` then `filter development` +
    Expected: Jobbibot return all internships containing 'development' as list command resets the searched list that the filter command works on. No searched tags on the internship.

.. Test case: `filter business` then `filter development` +
    Expected: JobbiBot returns all internship that contains development. Filtering only works on last searched or default list (cannot filter from a filtered list). No searched tags on the internships.


=== Sorting the JobbiBot Internship List

. Should sort according to keyword(s) entered +
Valid keyword attributes are: `name` `role` `region` `salary` `industry` , and  `-name` `-role` `-region` `-salary` `-industry` +
Attributes are sorted from A-Z by default (case insensitive). Salary is sorted from highest to lowest by default. +
Keyword attribute with '-' are sorted in reverse order. +

.. Test case: `sort [keyword]` +
    Expected: JobbiBot should return a list of internship sorted according to that keyword, sorted from A-Z (case insensitive)

.. Test case: `sort salary` +
    Expected: JobbiBot should return a list of internship sorted according by salary from highest to lowest

.. Test case: `sort -salary` +
    Expected: JobbiBot should return a list of internship sorted according by salary from lowest to highest

.. Test case: `sort [-keyword]` +
    Expected: JobbiBot should return a list of internship sorted according to that keyword, sorted from Z-A (case insensitive)

.. Test case: `sort [keyword1] [keyword2] [keyword3]` +
    Expected: JobbiBot should return a list of internship sorted according to that keyword1 first, and if there is a tie, keyword2, and if there is a tie again, keyword3

.. Test case: `sort [keyword1] [keyword2] [keyword3] [moreKeyword]` +
    Expected: Jobbibot should only sort according to the first three keywords. Subsequent arguments are ignored.

. Should should only show internships from the current searched/filtered list. Use `list command` before the start of each test case

.. Test case: `sort role` +
    Expected: JobbiBot should show a list of ALL internships, sorted by role from A-Z (case insensitive).

.. Test case: `find business` then `sort role` +
    Expected: JobbiBot should show a list of internships that contains business, sorted by role from A-Z (case insensitive).

.. Test case: `find business` then `filter seragoon` then `sort role` +
        Expected: JobbiBot should show a list of internships that contains both business and serangoon, sorted by role from A-Z (case insensitive).

// end:: manualtestcolin[]

>>>>>>> c090d568
<|MERGE_RESOLUTION|>--- conflicted
+++ resolved
@@ -1283,10 +1283,6 @@
 
 // end::manualtestcikang[]
 
-<<<<<<< HEAD
-=======
-
-
 // tag:: manualtestcolin[]
 === Filtering the JobbiBot Internship List
 
@@ -1349,4 +1345,3 @@
 
 // end:: manualtestcolin[]
 
->>>>>>> c090d568
