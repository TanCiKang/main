--- conflicted
+++ resolved
@@ -68,13 +68,9 @@
 Format: `new`
 // end::startnew[]
 
-<<<<<<< HEAD
 // tag::findwithfeature[]
 
-=== Find internships by keyword(s): `find`
-=======
 === Find internships by keyword(s): `find` [since v1.2]
->>>>>>> 3cabc814
 
 Finds internships which contains any of the keywords. +
 Format: `find KEYWORD [MORE_KEYWORDS]`
@@ -101,13 +97,9 @@
 * `find Serangoon` +
 Returns any internship having address or description matching `Serangoon` in it.
 
-<<<<<<< HEAD
 // end::findwithfeature[]
 
-=== Filtering Internship by keyword(s): `filter`
-=======
 === Filtering Internship by keyword(s): `filter` [since v1.3]
->>>>>>> 3cabc814
 
 Filter the internship list according to the given keywords. +
 Format: `filter KEYWORD [MORE_KEYWORDS]`
