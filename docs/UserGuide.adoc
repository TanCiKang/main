= JobbiBot - User Guide
:toc:
:toc-title:
:toc-placement: preamble
:sectnums:
:imagesDir: images
:stylesDir: stylesheets
:xrefstyle: full
:experimental:
ifdef::env-github[]
:tip-caption: :bulb:
:note-caption: :information_source:
endif::[]
:repoURL: https://github.com/CS2103JAN2018-F11-B3/tree/master

By: `Team CS2103-F11-B3`     Since: `Jan 2018`      Licence: `MIT`

== Introduction

JobbiBot is a chatbot for those who *prefer to use an interactive desktop app to source for development opportunities*. Hence, JobbiBot is *optimized for those who prefer to work with a Command Line Interface* (CLI) while still having the benefits of a Graphical User Interface (GUI). If you can type fast, JobbiBot can find the most suitable internship matches faster than traditional GUI apps. Interested? Jump to the <<Quick Start>> to get started. Enjoy!

== Quick Start

.  Ensure you have Java version `1.8.0_60` or later installed in your Computer.
+
[NOTE]
Having any Java 8 version is not enough. +
This app will not work with earlier versions of Java 8.
+
.  Download the latest `addressbook.jar` link:{repoURL}/releases[here].
.  Copy the file to the folder you want to use as the home folder for your Address Book.
.  Double-click the file to start the app. The GUI should appear in a few seconds.
+
image::Ui.png[width="790"]
+
.  Type the command in the command box and press kbd:[Enter] to execute it. +
e.g. typing *`help`* and pressing kbd:[Enter] will open the help window.
.  Some example commands you can try:

* *`list`* : lists all contacts
* **`add`**`n/John Doe p/98765432 e/johnd@example.com a/John street, block 123, #01-01` : adds a contact named `John Doe` to the Address Book.
* **`delete`**`3` : deletes the 3rd contact shown in the current list
* *`exit`* : exits the app

.  Refer to <<Features>> for details of each command.

[[Features]]
== Features

====
*Command Format*

* Words in `UPPER_CASE` are the parameters to be supplied by the user e.g. in `add n/NAME`, `NAME` is a parameter which can be used as `add n/John Doe`.
* Items in square brackets are optional e.g `n/NAME [t/TAG]` can be used as `n/John Doe t/friend` or as `n/John Doe`.
* Items with `…`​ after them can be used multiple times including zero times e.g. `[t/TAG]...` can be used as `{nbsp}` (i.e. 0 times), `t/friend`, `t/friend t/family` etc.
* Parameters can be in any order e.g. if the command specifies `n/NAME p/SALARY`, `p/SALARY n/NAME` is also acceptable.
====

=== Viewing help : `help`

Format: `help`

=== Adding a person: `add`

Adds a person to the address book +
Format: `add n/NAME p/SALARY e/EMAIL a/ADDRESS [t/TAG]...`

[TIP]
A person can have any number of tags (including 0)

Examples:

* `add n/John Doe p/98765432 e/johnd@example.com a/John street, block 123, #01-01`
* `add n/Betsy Crowe t/friend e/betsycrowe@example.com a/Newgate Prison p/1234567 t/criminal`

=== Listing all internships : `list`

Shows a list of all internships in the internship database. +
Format: `list`

=== Editing a person : `edit`

Edits an existing person in the address book. +
Format: `edit INDEX [n/NAME] [p/SALARY] [e/EMAIL] [a/ADDRESS] [t/TAG]...`

****
* Edits the person at the specified `INDEX`. The index refers to the index number shown in the last person listing. The index *must be a positive integer* 1, 2, 3, ...
* At least one of the optional fields must be provided.
* Existing values will be updated to the input values.
* When editing tags, the existing tags of the person will be removed i.e adding of tags is not cumulative.
* You can remove all the person's tags by typing `t/` without specifying any tags after it.
****

Examples:

* `edit 1 p/91234567 e/johndoe@example.com` +
Edits the salary number and email address of the 1st person to be `91234567` and `johndoe@example.com` respectively.
* `edit 2 n/Betsy Crower t/` +
Edits the name of the 2nd person to be `Betsy Crower` and clears all existing tags.

<<<<<<< HEAD
=== Locating persons by keyword: `find`
=======
=== Locating internship by name: `find`
>>>>>>> b8d88808334326a1394d042a3ee9e81735858c0a

<<<<<<< HEAD
Finds persons whose names, salary, email or address contain any of the given keywords. +
=======
Finds internships whose names, phone, email or address contain any of the given keywords. +
>>>>>>> 4708fed2
Format: `find KEYWORD [MORE_KEYWORDS]`

****
* The search is case insensitive. e.g `hans` will match `Hans`
* The order of the keywords does not matter. e.g. `Hans Bo` will match `Bo Hans`
* Only full words will be matched e.g. `Han` will not match `Hans`
* Persons matching at least one keyword will be returned (i.e. `OR` search). e.g. `Hans Bo` will return `Hans Gruber`, `Bo Yang`
****

Examples:

* `find John` +
Returns `john` and `John Doe`
* `find Betsy Tim John` +
Returns any person having names `Betsy`, `Tim`, or `John`
* `find 12345678` +
Returns any person having salary number `12345678`
* `find Betsy@gmail.com` +
Returns any person having email `Betsy@gmail.com`
* `find Serangoon` +
Returns any person having address with `Serangoon` in it

=== Filtering Internship by keyword: `filter`

Filter the internship list according to the given keywords. +
Format: `filter KEYWORD [MORE_KEEYWORDS]`

****
* The search is case insensitive. e.g `marketing` will match `Marketing`
* The order of the keywords does not matter. e.g. `Marketing Analytics` will match `Analytics Marketing`
* Only full words will be matched e.g. `Market` will not match `Marketing`
* Only Internships which contain all the keyword will be returned e.g `filter Marketing Analytics` will return only +
containing Marketing AND Analytics but not Marketing Research or Data Analyics
****

Examples:

* `filter data` +
Returns any entries containing data e.g Data Analytics, Data Science
* `filter data analytics` +
Returns only entries containing data and analytics e.g 'data analytics internship', 'data analytics singapore'


=== Deleting a person : `delete`

Deletes the specified person from the address book. +
Format: `delete INDEX`

****
* Deletes the person at the specified `INDEX`.
* The index refers to the index number shown in the most recent listing.
* The index *must be a positive integer* 1, 2, 3, ...
****

Examples:

* `list` +
`delete 2` +
Deletes the 2nd person in the address book.
* `find Betsy` +
`delete 1` +
Deletes the 1st person in the results of the `find` command.

=== Selecting an internship : `select`

Selects the internship identified by the index number used in the last internships listing. +
Format: `select INDEX`

****
* Selects the internship and loads the Google search page the internship at the specified `INDEX`.
* The index refers to the index number shown in the most recent listing.
* The index *must be a positive integer* `1, 2, 3, ...`
****

Examples:

* `list` +
`select 2` +
Selects the 2nd person in the address book.
* `find Betsy` +
`select 1` +
Selects the 1st person in the results of the `find` command.

=== Saving an internship to a Saved Collection : `save`
Saves the specified internship from the internship book. +
Format: `save INDEX`

****
* Saves the internship at the specified `INDEX`.
* The index refers to the index number shown in the most recent listing.
* The index *must be a positive integer* 1, 2, 3, ...
****

Examples:

* `list` +
`save 2` +
Save the 2nd internship in the internship book.
* `find Betsy` +
`save 1` +
Deletes the 1st person in the results of the `find` command.


=== Listing entered commands : `history`

Lists all the commands that you have entered in reverse chronological order. +
Format: `history`

[NOTE]
====
Pressing the kbd:[&uarr;] and kbd:[&darr;] arrows will display the previous and next input respectively in the command box.
====

// tag::undoredo[]
=== Undoing previous command : `undo`

Restores the internship database to the state before the previous _undoable_ command was executed. +
Format: `undo`

[NOTE]
====
Undoable commands: those commands that modify the address book's content (`add`, `delete`, 'save', `edit` and `clear`).
====

Examples:

* `delete 1` +
`list` +
`undo` (reverses the `delete 1` command) +

* `select 1` +
`list` +
`undo` +
The `undo` command fails as there are no undoable commands executed previously.

* `delete 1` +
`clear` +
`undo` (reverses the `clear` command) +
`undo` (reverses the `delete 1` command) +

=== Redoing the previously undone command : `redo`

Reverses the most recent `undo` command. +
Format: `redo`

Examples:

* `delete 1` +
`undo` (reverses the `delete 1` command) +
`redo` (reapplies the `delete 1` command) +

* `delete 1` +
`redo` +
The `redo` command fails as there are no `undo` commands executed previously.

* `delete 1` +
`clear` +
`undo` (reverses the `clear` command) +
`undo` (reverses the `delete 1` command) +
`redo` (reapplies the `delete 1` command) +
`redo` (reapplies the `clear` command) +
// end::undoredo[]

=== Clearing all entries : `clear`

Clears all entries from the address book. +
Format: `clear`

=== Exiting the program : `exit`

Exits the program. +
Format: `exit`

=== Saving the data

Internships data are saved in the hard disk automatically after any command that changes the data. +
There is no need to save manually.

// tag::dataencryption[]
=== Encrypting data files `[coming in v2.0]`

_{explain how the user can enable/disable data encryption}_
// end::dataencryption[]

== FAQ

*Q*: How do I transfer my data to another Computer? +
*A*: Install the app in the other computer and overwrite the empty data file it creates with the file that contains the data of your previous Address Book folder.

== Command Summary

* *Add* `add n/NAME p/SALARY e/EMAIL a/ADDRESS [t/TAG]...` +
e.g. `add n/James Ho p/22224444 e/jamesho@example.com a/123, Clementi Rd, 1234665 t/friend t/colleague`
* *Clear* : `clear`
* *Delete* : `delete INDEX` +
e.g. `delete 3`
* *Edit* : `edit INDEX [n/NAME] [p/SALARY] [e/EMAIL] [a/ADDRESS] [t/TAG]...` +
e.g. `edit 2 n/James Lee e/jameslee@example.com`
* *Find* : `find KEYWORD [MORE_KEYWORDS]` +
e.g. `find Analytics Engineering`
* *Filter* : `find KEYWORD [MORE_KEYWORDS]` +
e.g. `filter Marketing Singapore`
* *List* : `list`
* *Help* : `help`
* *Select* : `select INDEX` +
e.g.`select 2`
* *Save* : `save INDEX` +
e.g.`select 3`
* *History* : `history`
* *Undo* : `undo`
* *Redo* : `redo`<|MERGE_RESOLUTION|>--- conflicted
+++ resolved
@@ -98,17 +98,11 @@
 * `edit 2 n/Betsy Crower t/` +
 Edits the name of the 2nd person to be `Betsy Crower` and clears all existing tags.
 
-<<<<<<< HEAD
-=== Locating persons by keyword: `find`
-=======
-=== Locating internship by name: `find`
->>>>>>> b8d88808334326a1394d042a3ee9e81735858c0a
-
-<<<<<<< HEAD
+
 Finds persons whose names, salary, email or address contain any of the given keywords. +
-=======
+
 Finds internships whose names, phone, email or address contain any of the given keywords. +
->>>>>>> 4708fed2
+
 Format: `find KEYWORD [MORE_KEYWORDS]`
 
 ****
