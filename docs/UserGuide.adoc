--- conflicted
+++ resolved
@@ -17,11 +17,7 @@
 
 == Introduction
 
-<<<<<<< HEAD
-JobbiBot is a chatbot for those who *prefer to use an interactive desktop app to source for development opportunities*. Hence, JobbiBot is *optimized for those who prefer to work with a Command Line Interface* (CLI) while still having the benefits of a Graphical User Interface (GUI). If you can type fast, JobbiBot can find the most suitable internship matches faster than traditional GUI apps. Interested? Jump to the <<Quick Start>> to get started. Enjoy!
-=======
 JobbiBot is a desktop chatbot application for those who *prefer to use an interactive app to source for development opportunities*. Hence, JobbiBot is *optimized for those who prefer to work with a Command Line Interface* (CLI) while still having the benefits of a Graphical User Interface (GUI). If you can type fast, JobbiBot can find the most suitable internship matches faster than traditional GUI apps. Interested? Jump to the <<Quick Start>> to get started. Enjoy!
->>>>>>> 175c9572
 
 == Quick Start
 
@@ -102,18 +98,8 @@
 * `edit 2 n/Betsy Crower t/` +
 Edits the name of the 2nd internship to be `Betsy Crower` and clears all existing tags.
 
-<<<<<<< HEAD
-<<<<<<< HEAD
-=== Locating persons by keyword: `find`
-=======
-=== Locating internship by name: `find`
->>>>>>> b8d88808334326a1394d042a3ee9e81735858c0a
-
-Finds internships whose names, phone, email or address contain any of the given keywords. +
-=======
 
 Finds internships whose names, salary, email or address contain any of the given keywords. +
->>>>>>> 175c9572
 Format: `find KEYWORD [MORE_KEYWORDS]`
 
 ****
@@ -130,36 +116,6 @@
 * `find Betsy Tim John` +
 Returns any internship having names `Betsy`, `Tim`, or `John`
 * `find 12345678` +
-<<<<<<< HEAD
-Returns any person having phone number `12345678`
-* `find Betsy@gmail.com` +
-Returns any person having email `Betsy@gmail.com`
-* `find Serangoon` +
-Returns any person having address with `Serangoon` in it
-
-=== Filtering Internship by keyword: `filter`
-
-Filter the internship list according to the given keywords. +
-Format: `filter KEYWORD [MORE_KEEYWORDS]`
-
-****
-* The search is case insensitive. e.g `marketing` will match `Marketing`
-* The order of the keywords does not matter. e.g. `Marketing Analytics` will match `Analytics Marketing`
-* Only full words will be matched e.g. `Market` will not match `Marketing`
-* Only Internships which contain all the keyword will be returned e.g `filter Marketing Analytics` will return only +
-containing Marketing AND Analytics but not Marketing Research or Data Analyics
-****
-
-Examples:
-
-* `filter data` +
-Returns any entries containing data e.g Data Analytics, Data Science
-* `filter data analytics` +
-Returns only entries containing data and analytics e.g 'data analytics internship', 'data analytics singapore'
-
-
-=== Deleting a person : `delete`
-=======
 Returns any internship having salary number `12345678`
 * `find Betsy@gmail.com` +
 Returns any internship having email `Betsy@gmail.com`
@@ -167,7 +123,6 @@
 Returns any internship having address with `Serangoon` in it
 
 === Filtering Internship by keyword: `filter`
->>>>>>> 175c9572
 
 Filter the internship list according to the given keywords. +
 Format: `filter KEYWORD [MORE_KEYWORDS]`
@@ -209,11 +164,7 @@
 
 === Selecting an internship : `select`
 
-<<<<<<< HEAD
-Selects the internship identified by the index number used in the last internships listing. +
-=======
 Selects the internship identified by the index number used in the last internship listing. +
->>>>>>> 175c9572
 Format: `select INDEX`
 
 ****
@@ -230,26 +181,6 @@
 * `find Betsy` +
 `select 1` +
 Selects the 1st internship in the results of the `find` command.
-
-=== Saving an internship to a Saved Collection : `save`
-Saves the specified internship from the internship book. +
-Format: `save INDEX`
-
-****
-* Saves the internship at the specified `INDEX`.
-* The index refers to the index number shown in the most recent listing.
-* The index *must be a positive integer* 1, 2, 3, ...
-****
-
-Examples:
-
-* `list` +
-`save 2` +
-Save the 2nd internship in the internship book.
-* `find Betsy` +
-`save 1` +
-Deletes the 1st person in the results of the `find` command.
-
 
 === Saving an internship to a Saved Collection : `save`
 Saves the specified internship from the internship book. +
